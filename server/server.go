--- conflicted
+++ resolved
@@ -53,11 +53,7 @@
 	}
 
 	relayAuth := selfhosted.RelayAuthentication{
-<<<<<<< HEAD
-		Token: netc.GenName(),
-=======
 		Token: netc.GenDomainName("relay.control"),
->>>>>>> 4ce0b67a
 	}
 
 	control, err := control.NewServer(control.Config{
