--- conflicted
+++ resolved
@@ -123,12 +123,8 @@
 
 func (ep *endpoint) runPeer(ctx context.Context) {
 	if err := ep.peer.run(ctx); err != nil {
-<<<<<<< HEAD
 		ep.logger.Debug("peer stopped", "err", err)
-		ep.ctxCancel(err)
-=======
 		ep.cancel(err)
->>>>>>> 32f6b021
 	}
 }
 
