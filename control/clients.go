package control

import (
	"context"
	"crypto/rand"
	"crypto/tls"
	"crypto/x509"
	"encoding"
	"errors"
	"fmt"
	"io"
	"log/slog"
	"net"
	"slices"
	"sync"

	"github.com/connet-dev/connet/logc"
	"github.com/connet-dev/connet/model"
	"github.com/connet-dev/connet/pb"
	"github.com/connet-dev/connet/pbc"
	"github.com/connet-dev/connet/pbs"
	"github.com/connet-dev/connet/quicc"
	"github.com/connet-dev/connet/restr"
	"github.com/quic-go/quic-go"
	"github.com/segmentio/ksuid"
	"golang.org/x/sync/errgroup"
)

type ClientAuthenticator interface {
	Authenticate(token string, addr net.Addr) (ClientAuthentication, error)
}

type ClientAuthentication interface {
	Validate(fwd model.Forward, role model.Role) (model.Forward, error)

	encoding.BinaryMarshaler
}

type ClientRelays interface {
	Client(ctx context.Context, fwd model.Forward, role model.Role, cert *x509.Certificate,
		notify func(map[ksuid.KSUID]relayCacheValue) error) error
}

func newClientServer(
	addr *net.UDPAddr,
	cert tls.Certificate,
	auth ClientAuthenticator,
	iprestr restr.IP,
	relays ClientRelays,
	config logc.KV[ConfigKey, ConfigValue],
	stores Stores,
	logger *slog.Logger,
) (*clientServer, error) {
	conns, err := stores.ClientConns()
	if err != nil {
		return nil, fmt.Errorf("client conns store open: %w", err)
	}

	peers, err := stores.ClientPeers()
	if err != nil {
		return nil, fmt.Errorf("client peers store open: %w", err)
	}

	clientsMsgs, clientsOffset, err := peers.Snapshot()
	if err != nil {
		return nil, fmt.Errorf("client peers snapshot: %w", err)
	}

	peersCache := map[cacheKey][]*pbs.ServerPeer{}
	for _, msg := range clientsMsgs {
		key := cacheKey{msg.Key.Forward, msg.Key.Role}
		peersCache[key] = append(peersCache[key], &pbs.ServerPeer{
			Id:                msg.Key.ID.String(),
<<<<<<< HEAD
			ServerCertificate: msg.Value.Peer.ServerCertificate,
			ClientCertificate: msg.Value.Peer.ClientCertificate,
			Directs:           msg.Value.Peer.Directs,
			Relays:            msg.Value.Peer.Relays,
=======
			Direct:            msg.Value.Peer.Direct,
			Relays:            msg.Value.Peer.Relays,
			Directs:           msg.Value.Peer.Directs,
			ServerCertificate: msg.Value.Peer.ServerCertificate,
			ClientCertificate: msg.Value.Peer.ClientCertificate,
>>>>>>> bfaebd76
		})
	}

	serverSecret, err := config.GetOrInit(configServerClientSecret, func(_ ConfigKey) (ConfigValue, error) {
		privateKey := [32]byte{}
		if _, err := io.ReadFull(rand.Reader, privateKey[:]); err != nil {
			return ConfigValue{}, fmt.Errorf("generate rand: %w", err)
		}
		return ConfigValue{Bytes: privateKey[:]}, nil
	})
	if err != nil {
		return nil, fmt.Errorf("client server secret: %w", err)
	}

	statelessResetVal, err := config.GetOrInit(configClientStatelessReset, func(ck ConfigKey) (ConfigValue, error) {
		var key quic.StatelessResetKey
		if _, err := io.ReadFull(rand.Reader, key[:]); err != nil {
			return ConfigValue{}, fmt.Errorf("generate rand: %w", err)
		}
		return ConfigValue{Bytes: key[:]}, nil
	})
	if err != nil {
		return nil, fmt.Errorf("client server stateless reset key: %w", err)
	}
	var statelessResetKey quic.StatelessResetKey
	copy(statelessResetKey[:], statelessResetVal.Bytes)

	return &clientServer{
		addr: addr,
		tlsConf: &tls.Config{
			Certificates: []tls.Certificate{cert},
			NextProtos:   []string{"connet"},
		},
		statelessResetKey: &statelessResetKey,

		auth:    auth,
		iprestr: iprestr,
		relays:  relays,
		logger:  logger.With("server", "clients"),

		reconnect: &reconnectToken{[32]byte(serverSecret.Bytes)},

		conns: conns,
		peers: peers,

		peersCache:  peersCache,
		peersOffset: clientsOffset,
	}, nil
}

type clientServer struct {
	addr              *net.UDPAddr
	tlsConf           *tls.Config
	statelessResetKey *quic.StatelessResetKey

	auth    ClientAuthenticator
	iprestr restr.IP
	relays  ClientRelays
	logger  *slog.Logger

	reconnect *reconnectToken

	conns logc.KV[ClientConnKey, ClientConnValue]
	peers logc.KV[ClientPeerKey, ClientPeerValue]

	peersCache  map[cacheKey][]*pbs.ServerPeer
	peersOffset int64
	peersMu     sync.RWMutex
}

func (s *clientServer) connected(id ksuid.KSUID, auth ClientAuthentication, remote net.Addr) error {
	authData, err := auth.MarshalBinary()
	if err != nil {
		return err
	}
	return s.conns.Put(ClientConnKey{id}, ClientConnValue{Authentication: authData, Addr: remote.String()})
}

func (s *clientServer) disconnected(id ksuid.KSUID) error {
	return s.conns.Del(ClientConnKey{id})
}

func (s *clientServer) announce(fwd model.Forward, role model.Role, id ksuid.KSUID, peer *pbs.ClientPeer) error {
	return s.peers.Put(ClientPeerKey{fwd, role, id}, ClientPeerValue{peer})
}

func (s *clientServer) revoke(fwd model.Forward, role model.Role, id ksuid.KSUID) error {
	return s.peers.Del(ClientPeerKey{fwd, role, id})
}

func (s *clientServer) announcements(fwd model.Forward, role model.Role) ([]*pbs.ServerPeer, int64) {
	s.peersMu.RLock()
	defer s.peersMu.RUnlock()

	return slices.Clone(s.peersCache[cacheKey{fwd, role}]), s.peersOffset
}

func (s *clientServer) listen(ctx context.Context, fwd model.Forward, role model.Role, notify func(peers []*pbs.ServerPeer) error) error {
	peers, offset := s.announcements(fwd, role)
	if len(peers) > 0 {
		if err := notify(peers); err != nil {
			return err
		}
	}

	for {
		msgs, nextOffset, err := s.peers.Consume(ctx, offset)
		if err != nil {
			return err
		}

		var changed bool
		for _, msg := range msgs {
			if msg.Key.Forward != fwd || msg.Key.Role != role {
				continue
			}

			if msg.Delete {
				peers = slices.DeleteFunc(peers, func(peer *pbs.ServerPeer) bool {
					return peer.Id == msg.Key.ID.String()
				})
			} else {
				npeer := &pbs.ServerPeer{
					Id:                msg.Key.ID.String(),
<<<<<<< HEAD
					ServerCertificate: msg.Value.Peer.ServerCertificate,
					ClientCertificate: msg.Value.Peer.ClientCertificate,
					Directs:           msg.Value.Peer.Directs,
					Relays:            msg.Value.Peer.Relays,
=======
					Direct:            msg.Value.Peer.Direct,
					Relays:            msg.Value.Peer.Relays,
					Directs:           msg.Value.Peer.Directs,
					ServerCertificate: msg.Value.Peer.ServerCertificate,
					ClientCertificate: msg.Value.Peer.ClientCertificate,
>>>>>>> bfaebd76
				}
				idx := slices.IndexFunc(peers, func(peer *pbs.ServerPeer) bool { return peer.Id == msg.Key.ID.String() })
				if idx >= 0 {
					peers[idx] = npeer
				} else {
					peers = append(peers, npeer)
				}
			}
			changed = true
		}

		offset = nextOffset

		if changed {
			if err := notify(peers); err != nil {
				return err
			}
		}
	}
}

func (s *clientServer) run(ctx context.Context) error {
	g, ctx := errgroup.WithContext(ctx)

	g.Go(func() error { return s.runListener(ctx) })
	g.Go(func() error { return s.runPeerCache(ctx) })

	return g.Wait()
}

var errClientConnectNotAllowed = errors.New("client not allowed")

func (s *clientServer) runListener(ctx context.Context) error {
	s.logger.Debug("start udp listener")
	udpConn, err := net.ListenUDP("udp", s.addr)
	if err != nil {
		return fmt.Errorf("client server udp listen: %w", err)
	}
	defer udpConn.Close()

	s.logger.Debug("start quic listener")
	transport := quicc.ServerTransport(udpConn, s.statelessResetKey)
	defer transport.Close()

	quicConf := quicc.StdConfig
	if s.iprestr.IsNotEmpty() {
		quicConf = quicConf.Clone()
		quicConf.GetConfigForClient = func(info *quic.ClientHelloInfo) (*quic.Config, error) {
			if s.iprestr.IsAllowedAddr(info.RemoteAddr) {
				return quicConf, nil
			}
			return nil, errClientConnectNotAllowed
		}
	}

	l, err := transport.Listen(s.tlsConf, quicConf)
	if err != nil {
		return fmt.Errorf("client server quic listen: %w", err)
	}
	defer l.Close()

	s.logger.Info("waiting for connections")
	for {
		conn, err := l.Accept(ctx)
		if err != nil {
			s.logger.Debug("accept error", "err", err)
			return fmt.Errorf("client server quic accept: %w", err)
		}

		cc := &clientConn{
			server: s,
			conn:   conn,
			logger: s.logger,
		}
		go cc.run(ctx)
	}
}

func (s *clientServer) runPeerCache(ctx context.Context) error {
	update := func(msg logc.Message[ClientPeerKey, ClientPeerValue]) error {
		s.peersMu.Lock()
		defer s.peersMu.Unlock()

		key := cacheKey{msg.Key.Forward, msg.Key.Role}
		peers := s.peersCache[key]
		if msg.Delete {
			peers = slices.DeleteFunc(peers, func(peer *pbs.ServerPeer) bool {
				return peer.Id == msg.Key.ID.String()
			})
			if len(peers) == 0 {
				delete(s.peersCache, key)
			} else {
				s.peersCache[key] = peers
			}
		} else {
			npeer := &pbs.ServerPeer{
				Id:                msg.Key.ID.String(),
<<<<<<< HEAD
				ServerCertificate: msg.Value.Peer.ServerCertificate,
				ClientCertificate: msg.Value.Peer.ClientCertificate,
				Directs:           msg.Value.Peer.Directs,
				Relays:            msg.Value.Peer.Relays,
=======
				Direct:            msg.Value.Peer.Direct,
				Relays:            msg.Value.Peer.Relays,
				Directs:           msg.Value.Peer.Directs,
				ServerCertificate: msg.Value.Peer.ServerCertificate,
				ClientCertificate: msg.Value.Peer.ClientCertificate,
>>>>>>> bfaebd76
			}
			idx := slices.IndexFunc(peers, func(peer *pbs.ServerPeer) bool { return peer.Id == msg.Key.ID.String() })
			if idx >= 0 {
				peers[idx] = npeer
			} else {
				peers = append(peers, npeer)
			}
			s.peersCache[key] = peers
		}

		s.peersOffset = msg.Offset + 1
		return nil
	}

	for {
		s.peersMu.RLock()
		offset := s.peersOffset
		s.peersMu.RUnlock()

		msgs, nextOffset, err := s.peers.Consume(ctx, offset)
		if err != nil {
			return err
		}

		for _, msg := range msgs {
			if err := update(msg); err != nil {
				return err
			}
		}

		s.peersMu.Lock()
		s.peersOffset = nextOffset
		s.peersMu.Unlock()
	}
}

type clientConn struct {
	server *clientServer
	conn   quic.Connection
	logger *slog.Logger

	auth ClientAuthentication
	id   ksuid.KSUID
}

func (c *clientConn) run(ctx context.Context) {
	defer c.conn.CloseWithError(quic.ApplicationErrorCode(pb.Error_Unknown), "connection closed")

	if err := c.runErr(ctx); err != nil {
		c.logger.Debug("error while running client conn", "err", err)
	}
}

func (c *clientConn) runErr(ctx context.Context) error {
	if auth, id, err := c.authenticate(ctx); err != nil {
		if perr := pb.GetError(err); perr != nil {
			// TODO handle err
			c.conn.CloseWithError(quic.ApplicationErrorCode(perr.Code), perr.Message)
		} else {
			// TODO handle err
			c.conn.CloseWithError(quic.ApplicationErrorCode(pb.Error_AuthenticationFailed), "Error while authenticating")
		}
		return err
	} else {
		c.auth = auth
		c.id = id
		c.logger = c.logger.With("client-id", id)
	}

	if err := c.server.connected(c.id, c.auth, c.conn.RemoteAddr()); err != nil {
		return err
	}
	defer func() {
		if err := c.server.disconnected(c.id); err != nil {
			c.logger.Warn("failed to disconnect client", "id", c.id, "err", err)
		}
	}()

	for {
		stream, err := c.conn.AcceptStream(ctx)
		if err != nil {
			return err
		}

		cs := &clientStream{
			conn:   c,
			stream: stream,
		}
		go cs.run(ctx)
	}
}

func (c *clientConn) authenticate(ctx context.Context) (ClientAuthentication, ksuid.KSUID, error) {
	c.logger.Debug("waiting for authentication")
	authStream, err := c.conn.AcceptStream(ctx)
	if err != nil {
		return nil, ksuid.Nil, fmt.Errorf("client auth stream: %w", err)
	}
	defer authStream.Close()

	req := &pbs.Authenticate{}
	if err := pb.Read(authStream, req); err != nil {
		return nil, ksuid.Nil, fmt.Errorf("client auth read: %w", err)
	}

	auth, err := c.server.auth.Authenticate(req.Token, c.conn.RemoteAddr())
	if err != nil {
		perr := pb.GetError(err)
		if perr == nil {
			perr = pb.NewError(pb.Error_AuthenticationFailed, "authentication failed: %v", err)
		}
		if err := pb.Write(authStream, &pbs.AuthenticateResp{Error: perr}); err != nil {
			return nil, ksuid.Nil, fmt.Errorf("client auth err write: %w", err)
		}
		return nil, ksuid.Nil, perr
	}

	var id ksuid.KSUID
	if sid, err := c.server.reconnect.openID(req.ReconnectToken); err != nil {
		c.logger.Debug("decode failed", "err", err)
		id = ksuid.New()
	} else {
		id = sid
	}

	origin, err := pb.AddrPortFromNet(c.conn.RemoteAddr())
	if err != nil {
		err := pb.NewError(pb.Error_AuthenticationFailed, "cannot resolve origin: %v", err)
		if err := pb.Write(authStream, &pbs.AuthenticateResp{Error: err}); err != nil {
			return nil, ksuid.Nil, fmt.Errorf("client auth err write: %w", err)
		}
		return nil, ksuid.Nil, err
	}

	retoken, err := c.server.reconnect.sealID(id)
	if err != nil {
		c.logger.Debug("encrypting failed", "err", err)
		retoken = nil
	}
	if err := pb.Write(authStream, &pbs.AuthenticateResp{
		Public:         origin,
		ReconnectToken: retoken,
	}); err != nil {
		return nil, ksuid.Nil, fmt.Errorf("client auth write: %w", err)
	}

	c.logger.Debug("authentication completed", "local", c.conn.LocalAddr(), "remote", c.conn.RemoteAddr())
	return auth, id, nil
}

type clientStream struct {
	conn   *clientConn
	stream quic.Stream
}

func (s *clientStream) run(ctx context.Context) {
	defer s.stream.Close()

	if err := s.runErr(ctx); err != nil {
		s.conn.logger.Debug("error while running client stream", "err", err)
	}
}

func (s *clientStream) runErr(ctx context.Context) error {
	req, err := pbs.ReadRequest(s.stream)
	if err != nil {
		return err
	}

	switch {
	case req.Announce != nil:
		return s.announce(ctx, req.Announce)
	case req.Relay != nil:
		return s.relay(ctx, req.Relay)
	default:
		return s.unknown(ctx, req)
	}
}

func validatePeerCert(fwd model.Forward, peer *pbs.ClientPeer) *pb.Error {
<<<<<<< HEAD
	if _, err := x509.ParseCertificate(peer.ServerCertificate); err != nil {
		return pb.NewError(pb.Error_AnnounceInvalidServerCertificate, "'%s' server cert is invalid", fwd)
	}
	if _, err := x509.ParseCertificate(peer.ClientCertificate); err != nil {
		return pb.NewError(pb.Error_AnnounceInvalidClientCertificate, "'%s' client cert is invalid", fwd)
	}
=======
	if peer.Direct != nil {
		if _, err := x509.ParseCertificate(peer.Direct.ClientCertificate); err != nil {
			return pb.NewError(pb.Error_AnnounceInvalidClientCertificate, "'%s' client cert is invalid", fwd)
		}
		if _, err := x509.ParseCertificate(peer.Direct.ServerCertificate); err != nil {
			return pb.NewError(pb.Error_AnnounceInvalidServerCertificate, "'%s' server cert is invalid", fwd)
		}
		if len(peer.Directs) == 0 {
			peer.Directs = peer.Direct.Addresses
		}
	}
	if len(peer.ClientCertificate) > 0 {
		if _, err := x509.ParseCertificate(peer.ClientCertificate); err != nil {
			return pb.NewError(pb.Error_AnnounceInvalidClientCertificate, "'%s' client cert is invalid", fwd)
		}
	} else if peer.Direct != nil {
		peer.ClientCertificate = peer.Direct.ClientCertificate
	}
	if len(peer.ServerCertificate) > 0 {
		if _, err := x509.ParseCertificate(peer.ServerCertificate); err != nil {
			return pb.NewError(pb.Error_AnnounceInvalidServerCertificate, "'%s' server cert is invalid", fwd)
		}
	} else if peer.Direct != nil {
		peer.ServerCertificate = peer.Direct.ServerCertificate
	}
>>>>>>> bfaebd76
	return nil
}

func (s *clientStream) announce(ctx context.Context, req *pbs.Request_Announce) error {
	fwd := model.ForwardFromPB(req.Forward)
	role := model.RoleFromPB(req.Role)
	if newFwd, err := s.conn.auth.Validate(fwd, role); err != nil {
		perr := pb.GetError(err)
		if perr == nil {
			perr = pb.NewError(pb.Error_AnnounceValidationFailed, "failed to validate forward '%s': %v", fwd, err)
		}
		if err := pb.Write(s.stream, &pbs.Response{Error: perr}); err != nil {
			return fmt.Errorf("client write auth err: %w", err)
		}
		return perr
	} else {
		fwd = newFwd
	}

	if err := validatePeerCert(fwd, req.Peer); err != nil {
		if err := pb.Write(s.stream, &pbs.Response{Error: err}); err != nil {
			return fmt.Errorf("client write cert err: %w", err)
		}
		return err
	}

	if err := s.conn.server.announce(fwd, role, s.conn.id, req.Peer); err != nil {
		return err
	}
	defer func() {
		if err := s.conn.server.revoke(fwd, role, s.conn.id); err != nil {
			s.conn.logger.Warn("failed to revoke client", "id", s.conn.id, "err", err)
		}
	}()

	g, ctx := errgroup.WithContext(ctx)

	g.Go(func() error {
		for {
			req, err := pbs.ReadRequest(s.stream)
			if err != nil {
				return err
			}
			if req.Announce == nil {
				respErr := pb.NewError(pb.Error_RequestUnknown, "unexpected request")
				if err := pb.Write(s.stream, &pbs.Response{Error: respErr}); err != nil {
					return fmt.Errorf("client write protocol err: %w", err)
				}
				return err
			}

			if err := validatePeerCert(fwd, req.Announce.Peer); err != nil {
				if err := pb.Write(s.stream, &pbs.Response{Error: err}); err != nil {
					return fmt.Errorf("client write cert err: %w", err)
				}
				return err
			}

			if err := s.conn.server.announce(fwd, role, s.conn.id, req.Announce.Peer); err != nil {
				return err
			}
		}
	})

	g.Go(func() error {
		defer s.conn.logger.Debug("completed sources notify")
		return s.conn.server.listen(ctx, fwd, role.Invert(), func(peers []*pbs.ServerPeer) error {
			s.conn.logger.Debug("updated sources list", "peers", len(peers))

			if err := pb.Write(s.stream, &pbs.Response{
				Announce: &pbs.Response_Announce{
					Peers: peers,
				},
			}); err != nil {
				return fmt.Errorf("client announce write: %w", err)
			}

			return nil
		})
	})

	return g.Wait()
}

func (s *clientStream) relay(ctx context.Context, req *pbs.Request_Relay) error {
	fwd := model.ForwardFromPB(req.Forward)
	role := model.RoleFromPB(req.Role)
	if newFwd, err := s.conn.auth.Validate(fwd, role); err != nil {
		perr := pb.GetError(err)
		if perr == nil {
			perr = pb.NewError(pb.Error_RelayValidationFailed, "failed to validate desination '%s': %v", fwd, err)
		}
		if err := pb.Write(s.stream, &pbs.Response{Error: perr}); err != nil {
			return fmt.Errorf("client relay auth err response: %w", err)
		}
		return perr
	} else {
		fwd = newFwd
	}

	clientCert, err := x509.ParseCertificate(req.ClientCertificate)
	if err != nil {
		err := pb.NewError(pb.Error_RelayInvalidCertificate, "invalid certificate: %v", err)
		if err := pb.Write(s.stream, &pbs.Response{Error: err}); err != nil {
			return fmt.Errorf("client relay cert err response: %w", err)
		}
		return err
	}

	g, ctx := errgroup.WithContext(ctx)

	g.Go(func() error {
		connCtx := s.conn.conn.Context()
		<-connCtx.Done()
		return context.Cause(connCtx)
	})

	g.Go(func() error {
		defer s.conn.logger.Debug("completed relay notify")
		return s.conn.server.relays.Client(ctx, fwd, role, clientCert, func(relays map[ksuid.KSUID]relayCacheValue) error {
			s.conn.logger.Debug("updated relay list", "relays", len(relays))

			var addrs []*pbs.Relay
			for _, value := range relays {
				addrs = append(addrs, &pbs.Relay{
					Address:           value.Hostport.PB(),
					ServerCertificate: value.Cert.Raw,
				})
			}

			if err := pb.Write(s.stream, &pbs.Response{
				Relay: &pbs.Response_Relays{
					Relays: addrs,
				},
			}); err != nil {
				return fmt.Errorf("client relay response: %w", err)
			}
			return nil
		})
	})

	return g.Wait()
}

func (s *clientStream) unknown(_ context.Context, req *pbs.Request) error {
	s.conn.logger.Error("unknown request", "req", req)
	err := pb.NewError(pb.Error_RequestUnknown, "unknown request: %v", req)
	return pb.Write(s.stream, &pbc.Response{Error: err})
}<|MERGE_RESOLUTION|>--- conflicted
+++ resolved
@@ -71,18 +71,11 @@
 		key := cacheKey{msg.Key.Forward, msg.Key.Role}
 		peersCache[key] = append(peersCache[key], &pbs.ServerPeer{
 			Id:                msg.Key.ID.String(),
-<<<<<<< HEAD
-			ServerCertificate: msg.Value.Peer.ServerCertificate,
-			ClientCertificate: msg.Value.Peer.ClientCertificate,
-			Directs:           msg.Value.Peer.Directs,
-			Relays:            msg.Value.Peer.Relays,
-=======
 			Direct:            msg.Value.Peer.Direct,
 			Relays:            msg.Value.Peer.Relays,
 			Directs:           msg.Value.Peer.Directs,
 			ServerCertificate: msg.Value.Peer.ServerCertificate,
 			ClientCertificate: msg.Value.Peer.ClientCertificate,
->>>>>>> bfaebd76
 		})
 	}
 
@@ -207,18 +200,11 @@
 			} else {
 				npeer := &pbs.ServerPeer{
 					Id:                msg.Key.ID.String(),
-<<<<<<< HEAD
-					ServerCertificate: msg.Value.Peer.ServerCertificate,
-					ClientCertificate: msg.Value.Peer.ClientCertificate,
-					Directs:           msg.Value.Peer.Directs,
-					Relays:            msg.Value.Peer.Relays,
-=======
 					Direct:            msg.Value.Peer.Direct,
 					Relays:            msg.Value.Peer.Relays,
 					Directs:           msg.Value.Peer.Directs,
 					ServerCertificate: msg.Value.Peer.ServerCertificate,
 					ClientCertificate: msg.Value.Peer.ClientCertificate,
->>>>>>> bfaebd76
 				}
 				idx := slices.IndexFunc(peers, func(peer *pbs.ServerPeer) bool { return peer.Id == msg.Key.ID.String() })
 				if idx >= 0 {
@@ -316,18 +302,11 @@
 		} else {
 			npeer := &pbs.ServerPeer{
 				Id:                msg.Key.ID.String(),
-<<<<<<< HEAD
-				ServerCertificate: msg.Value.Peer.ServerCertificate,
-				ClientCertificate: msg.Value.Peer.ClientCertificate,
-				Directs:           msg.Value.Peer.Directs,
-				Relays:            msg.Value.Peer.Relays,
-=======
 				Direct:            msg.Value.Peer.Direct,
 				Relays:            msg.Value.Peer.Relays,
 				Directs:           msg.Value.Peer.Directs,
 				ServerCertificate: msg.Value.Peer.ServerCertificate,
 				ClientCertificate: msg.Value.Peer.ClientCertificate,
->>>>>>> bfaebd76
 			}
 			idx := slices.IndexFunc(peers, func(peer *pbs.ServerPeer) bool { return peer.Id == msg.Key.ID.String() })
 			if idx >= 0 {
@@ -508,14 +487,6 @@
 }
 
 func validatePeerCert(fwd model.Forward, peer *pbs.ClientPeer) *pb.Error {
-<<<<<<< HEAD
-	if _, err := x509.ParseCertificate(peer.ServerCertificate); err != nil {
-		return pb.NewError(pb.Error_AnnounceInvalidServerCertificate, "'%s' server cert is invalid", fwd)
-	}
-	if _, err := x509.ParseCertificate(peer.ClientCertificate); err != nil {
-		return pb.NewError(pb.Error_AnnounceInvalidClientCertificate, "'%s' client cert is invalid", fwd)
-	}
-=======
 	if peer.Direct != nil {
 		if _, err := x509.ParseCertificate(peer.Direct.ClientCertificate); err != nil {
 			return pb.NewError(pb.Error_AnnounceInvalidClientCertificate, "'%s' client cert is invalid", fwd)
@@ -541,7 +512,6 @@
 	} else if peer.Direct != nil {
 		peer.ServerCertificate = peer.Direct.ServerCertificate
 	}
->>>>>>> bfaebd76
 	return nil
 }
 
