package control

import (
	"context"
	"crypto/rand"
	"crypto/x509"
	"errors"
	"fmt"
	"io"
	"log/slog"
	"net"
	"slices"
	"sync"
	"time"

	"github.com/connet-dev/connet/iterc"
	"github.com/connet-dev/connet/logc"
	"github.com/connet-dev/connet/model"
	"github.com/connet-dev/connet/notify"
	"github.com/connet-dev/connet/proto"
	"github.com/connet-dev/connet/proto/pbclient"
	"github.com/connet-dev/connet/proto/pberror"
	"github.com/connet-dev/connet/proto/pbmodel"
	"github.com/connet-dev/connet/quicc"
	"github.com/connet-dev/connet/reliable"
	"github.com/connet-dev/connet/slogc"
	"github.com/quic-go/quic-go"
)

type ClientAuthenticateRequest struct {
	Proto        model.ClientNextProto
	Token        string
	Addr         net.Addr
	BuildVersion string
}

type ClientAuthenticator interface {
	Authenticate(req ClientAuthenticateRequest) (ClientAuthentication, error)
	Validate(auth ClientAuthentication, endpoint model.Endpoint, role model.Role) (model.Endpoint, error)
}

type ClientAuthentication []byte

type ClientRelays interface {
	Client(ctx context.Context, endpoint model.Endpoint, role model.Role, cert *x509.Certificate, auth ClientAuthentication,
		notify func(map[RelayID]relayCacheValue) error) error
	Active(ctx context.Context, auth ClientAuthentication) *notify.V[[]*pbclient.DirectRelay]
}

func newClientServer(
	ingresses []Ingress,
	auth ClientAuthenticator,
	relays ClientRelays,
	config logc.KV[ConfigKey, ConfigValue],
	stores Stores,
	logger *slog.Logger,
) (*clientServer, error) {
	conns, err := stores.ClientConns()
	if err != nil {
		return nil, fmt.Errorf("client conns store open: %w", err)
	}

	peers, err := stores.ClientPeers()
	if err != nil {
		return nil, fmt.Errorf("client peers store open: %w", err)
	}

	connsMsgs, _, err := conns.Snapshot()
	if err != nil {
		return nil, fmt.Errorf("client snapshot: %w", err)
	}

	reactivate := map[ClientConnKey][]ClientPeerKey{}
	for _, msg := range connsMsgs {
		reactivate[msg.Key] = []ClientPeerKey{}
	}

	peersMsgs, peersOffset, err := peers.Snapshot()
	if err != nil {
		return nil, fmt.Errorf("client peers snapshot: %w", err)
	}

	peersCacheRestore := map[cacheKey][]*pbclient.RemotePeer{}
	for _, msg := range peersMsgs {
		if reactivePeers, ok := reactivate[ClientConnKey{msg.Key.ID}]; ok {
			key := cacheKey{msg.Key.Endpoint, msg.Key.Role}
<<<<<<< HEAD
			peersCacheRestore[key] = append(peersCacheRestore[key], &pbclient.RemotePeer{
				Id:   msg.Key.ID.string,
				Peer: msg.Value.Peer,
=======
			peersCache[key] = append(peersCache[key], &pbclient.RemotePeer{
				Id:       msg.Key.ID.string,
				Metadata: msg.Value.Metadata,
				Peer:     msg.Value.Peer,
>>>>>>> e3cc65fa
			})
			reactivate[ClientConnKey{msg.Key.ID}] = append(reactivePeers, msg.Key)
		} else {
			logger.Warn("peer without corresponding client, deleting", "endpoint", msg.Key.Endpoint, "role", msg.Key.Role, "id", msg.Key.ID)
			if err := peers.Del(msg.Key); err != nil {
				return nil, fmt.Errorf("delete unowned peer: %w", err)
			}
		}
	}
	peersCache := map[cacheKey]*notify.V[[]*pbclient.RemotePeer]{}
	for k, v := range peersCacheRestore {
		peersCache[k] = notify.New(v)
	}

	serverSecret, err := config.GetOrInit(configServerClientSecret, func(_ ConfigKey) (ConfigValue, error) {
		privateKey := [32]byte{}
		if _, err := io.ReadFull(rand.Reader, privateKey[:]); err != nil {
			return ConfigValue{}, fmt.Errorf("generate rand: %w", err)
		}
		return ConfigValue{Bytes: privateKey[:]}, nil
	})
	if err != nil {
		return nil, fmt.Errorf("client server secret: %w", err)
	}

	statelessResetVal, err := config.GetOrInit(configClientStatelessReset, func(ck ConfigKey) (ConfigValue, error) {
		var key quic.StatelessResetKey
		if _, err := io.ReadFull(rand.Reader, key[:]); err != nil {
			return ConfigValue{}, fmt.Errorf("generate rand: %w", err)
		}
		return ConfigValue{Bytes: key[:]}, nil
	})
	if err != nil {
		return nil, fmt.Errorf("client server stateless reset key: %w", err)
	}
	var statelessResetKey quic.StatelessResetKey
	copy(statelessResetKey[:], statelessResetVal.Bytes)

	return &clientServer{
		ingresses:         ingresses,
		statelessResetKey: &statelessResetKey,

		auth:   auth,
		relays: relays,
		logger: logger.With("server", "control-clients"),

		reconnect: &reconnectToken{[32]byte(serverSecret.Bytes)},

		conns: conns,
		peers: peers,

		peersCache:  peersCache,
		peersOffset: peersOffset,

		reactivate: reactivate,
	}, nil
}

type clientServer struct {
	ingresses         []Ingress
	statelessResetKey *quic.StatelessResetKey

	auth   ClientAuthenticator
	relays ClientRelays
	logger *slog.Logger

	reconnect *reconnectToken

	conns logc.KV[ClientConnKey, ClientConnValue]
	peers logc.KV[ClientPeerKey, ClientPeerValue]

	peersCache  map[cacheKey]*notify.V[[]*pbclient.RemotePeer]
	peersOffset int64
	peersMu     sync.RWMutex

	reactivate   map[ClientConnKey][]ClientPeerKey
	reactivateMu sync.RWMutex
}

func (s *clientServer) connected(id ClientID, auth ClientAuthentication, remote net.Addr, metadata string) error {
	s.reactivateMu.Lock()
	delete(s.reactivate, ClientConnKey{id})
	s.reactivateMu.Unlock()

	return s.conns.Put(ClientConnKey{id}, ClientConnValue{auth, remote.String(), metadata})
}

func (s *clientServer) disconnected(id ClientID) error {
	return s.conns.Del(ClientConnKey{id})
}

func (s *clientServer) announce(endpoint model.Endpoint, role model.Role, id ClientID, metadata string, peer *pbclient.Peer) error {
	return s.peers.Put(ClientPeerKey{endpoint, role, id}, ClientPeerValue{peer, metadata})
}

func (s *clientServer) revoke(endpoint model.Endpoint, role model.Role, id ClientID) error {
	return s.peers.Del(ClientPeerKey{endpoint, role, id})
}

func (s *clientServer) announcements(endpoint model.Endpoint, role model.Role) *notify.V[[]*pbclient.RemotePeer] {
	ck := cacheKey{endpoint, role}

	s.peersMu.RLock()
	nv := s.peersCache[ck]
	s.peersMu.RUnlock()

	if nv != nil {
		return nv
	}

	s.peersMu.Lock()
	defer s.peersMu.Unlock()

<<<<<<< HEAD
	nv = s.peersCache[ck]
	if nv != nil {
		return nv
=======
		var changed bool
		for _, msg := range msgs {
			if msg.Key.Endpoint != endpoint || msg.Key.Role != role {
				continue
			}

			if msg.Delete {
				peers = slices.DeleteFunc(peers, func(peer *pbclient.RemotePeer) bool {
					return peer.Id == msg.Key.ID.string
				})
			} else {
				npeer := &pbclient.RemotePeer{
					Id:       msg.Key.ID.string,
					Metadata: msg.Value.Metadata,
					Peer:     msg.Value.Peer,
				}
				idx := slices.IndexFunc(peers, func(peer *pbclient.RemotePeer) bool { return peer.Id == msg.Key.ID.string })
				if idx >= 0 {
					peers[idx] = npeer
				} else {
					peers = append(peers, npeer)
				}
			}
			changed = true
		}

		offset = nextOffset

		if changed {
			if err := notify(peers); err != nil {
				return err
			}
		}
>>>>>>> e3cc65fa
	}

	nv = notify.New[[]*pbclient.RemotePeer](nil)
	s.peersCache[ck] = nv
	return nv
}

func (s *clientServer) run(ctx context.Context) error {
	g := reliable.NewGroup(ctx)

	for _, ingress := range s.ingresses {
		g.Go(reliable.Bind(ingress, s.runListener))
	}
	g.Go(s.runPeerCache)
	g.Go(s.runCleaner)

	g.Go(logc.ScheduleCompact(s.conns))
	g.Go(logc.ScheduleCompact(s.peers))

	return g.Wait()
}

func (s *clientServer) runListener(ctx context.Context, ingress Ingress) error {
	s.logger.Debug("start udp listener", "addr", ingress.Addr)
	udpConn, err := net.ListenUDP("udp", ingress.Addr)
	if err != nil {
		return fmt.Errorf("client server udp listen: %w", err)
	}
	defer func() {
		if err := udpConn.Close(); err != nil {
			slogc.Fine(s.logger, "error closing udp listener", "err", err)
		}
	}()

	s.logger.Debug("start quic listener", "addr", ingress.Addr)
	transport := quicc.ServerTransport(udpConn, s.statelessResetKey)
	defer func() {
		if err := transport.Close(); err != nil {
			slogc.Fine(s.logger, "error closing transport", "err", err)
		}
	}()

	tlsConf := ingress.TLS.Clone()
	if len(tlsConf.NextProtos) == 0 {
		tlsConf.NextProtos = model.ClientNextProtos
	}

	quicConf := quicc.ServerConfig()
	if ingress.Restr.IsNotEmpty() {
		quicConf = quicConf.Clone()
		quicConf.GetConfigForClient = func(info *quic.ClientInfo) (*quic.Config, error) {
			if ingress.Restr.IsAllowedAddr(info.RemoteAddr) {
				return quicConf, nil
			}
			return nil, fmt.Errorf("client not allowed from %s", info.RemoteAddr.String())
		}
	}

	l, err := transport.Listen(tlsConf, quicConf)
	if err != nil {
		return fmt.Errorf("client server quic listen: %w", err)
	}
	defer func() {
		if err := l.Close(); err != nil {
			slogc.Fine(s.logger, "error closing clients listener", "err", err)
		}
	}()

	s.logger.Info("accepting client connections", "addr", transport.Conn.LocalAddr())
	for {
		conn, err := l.Accept(ctx)
		if err != nil {
			slogc.Fine(s.logger, "accept error", "err", err)
			return fmt.Errorf("client server quic accept: %w", err)
		}

		cc := &clientConn{
			server: s,
			conn:   conn,
			logger: s.logger,
		}
		go cc.run(ctx)
	}
}

func (s *clientServer) runPeerCache(ctx context.Context) error {
	update := func(msg logc.Message[ClientPeerKey, ClientPeerValue]) error {
		s.peersMu.Lock()
		defer s.peersMu.Unlock()

		key := cacheKey{msg.Key.Endpoint, msg.Key.Role}
		peers := s.peersCache[key]
		if msg.Delete {
			if peers != nil {
				notify.SliceFilter(peers, func(peer *pbclient.RemotePeer) bool {
					return peer.Id != msg.Key.ID.string
				})
				// TODO check and remove
			}
			// if len(peers) == 0 {
			// 	delete(s.peersCache, key)
			// } else {
			// 	s.peersCache[key] = peers
			// }
		} else {
			npeer := &pbclient.RemotePeer{
				Id:       msg.Key.ID.string,
				Metadata: msg.Value.Metadata,
				Peer:     msg.Value.Peer,
			}
			if peers != nil {
				peers.Update(func(_peers []*pbclient.RemotePeer) []*pbclient.RemotePeer {
					peers := slices.Clone(_peers)
					idx := slices.IndexFunc(peers, func(peer *pbclient.RemotePeer) bool { return peer.Id == msg.Key.ID.string })
					if idx >= 0 {
						peers[idx] = npeer
					} else {
						peers = append(peers, npeer)
					}
					return peers
				})
			} else {
				s.peersCache[key] = notify.New([]*pbclient.RemotePeer{npeer})
			}
		}

		s.peersOffset = msg.Offset + 1
		return nil
	}

	for {
		s.peersMu.RLock()
		offset := s.peersOffset
		s.peersMu.RUnlock()

		msgs, nextOffset, err := s.peers.Consume(ctx, offset)
		if err != nil {
			return err
		}

		for _, msg := range msgs {
			if err := update(msg); err != nil {
				return err
			}
		}

		s.peersMu.Lock()
		s.peersOffset = nextOffset
		s.peersMu.Unlock()
	}
}

func (s *clientServer) runCleaner(ctx context.Context) error {
	switch inactive, err := s.waitToReactivate(ctx); {
	case err != nil:
		return err
	case inactive == 0:
		s.logger.Debug("all clients reactivated")
		return nil
	}

	s.reactivateMu.Lock()
	defer s.reactivateMu.Unlock()

	for key, peers := range s.reactivate {
		s.logger.Warn("force disconnecting client", "id", key.ID)
		if err := s.disconnected(key.ID); err != nil {
			return err
		}
		for _, peer := range peers {
			if err := s.revoke(peer.Endpoint, peer.Role, peer.ID); err != nil {
				return err
			}
		}
	}

	return nil
}

func (s *clientServer) waitToReactivate(ctx context.Context) (int, error) {
	s.reactivateMu.RLock()
	waitToReactivate := len(s.reactivate)
	s.reactivateMu.RUnlock()

	if waitToReactivate == 0 {
		return 0, nil
	}

	s.logger.Debug("waiting for clients to reactivate", "count", waitToReactivate)
	select {
	case <-ctx.Done():
		return 0, ctx.Err()
	case <-time.After(time.Minute):
		s.reactivateMu.RLock()
		defer s.reactivateMu.RUnlock()
		return len(s.reactivate), nil
	}
}

type clientConn struct {
	server *clientServer
	conn   *quic.Conn
	logger *slog.Logger

	clientConnAuth
}

type clientConnAuth struct {
	id       ClientID
	auth     ClientAuthentication
	metadata string
}

func (c *clientConn) run(ctx context.Context) {
	c.logger.Debug("new client connection", "proto", c.conn.ConnectionState().TLS.NegotiatedProtocol, "remote", c.conn.RemoteAddr())
	defer func() {
		if err := c.conn.CloseWithError(quic.ApplicationErrorCode(pberror.Code_Unknown), "connection closed"); err != nil {
			slogc.Fine(c.logger, "error closing connection", "err", err)
		}
	}()

	if err := c.runErr(ctx); err != nil {
		c.logger.Debug("error while running client conn", "err", err)
	}
}

func (c *clientConn) runErr(ctx context.Context) error {
	if auth, err := c.authenticate(ctx); err != nil {
		if perr := pberror.GetError(err); perr != nil {
			cerr := c.conn.CloseWithError(quic.ApplicationErrorCode(perr.Code), perr.Message)
			err = errors.Join(perr, cerr)
		} else {
			cerr := c.conn.CloseWithError(quic.ApplicationErrorCode(pberror.Code_AuthenticationFailed), "Error while authenticating")
			err = errors.Join(err, cerr)
		}
		return err
	} else {
		c.clientConnAuth = *auth
		c.logger = c.logger.With("client-id", c.id)
	}

	c.logger.Info("client connected", "addr", c.conn.RemoteAddr(), "metadata", c.metadata)
	defer c.logger.Info("client disconnected", "addr", c.conn.RemoteAddr(), "metadata", c.metadata)

	if err := c.server.connected(c.id, c.auth, c.conn.RemoteAddr(), c.metadata); err != nil {
		return err
	}
	defer func() {
		if err := c.server.disconnected(c.id); err != nil {
			c.logger.Warn("failed to disconnect client", "id", c.id, "err", err)
		}
	}()

	for {
		stream, err := c.conn.AcceptStream(ctx)
		if err != nil {
			return err
		}

		cs := &clientStream{
			conn:   c,
			stream: stream,
		}
		go cs.run(ctx)
	}
}

func (c *clientConn) authenticate(ctx context.Context) (*clientConnAuth, error) {
	c.logger.Debug("waiting for authentication")
	authStream, err := c.conn.AcceptStream(ctx)
	if err != nil {
		return nil, fmt.Errorf("client auth stream: %w", err)
	}
	defer func() {
		if err := authStream.Close(); err != nil {
			slogc.Fine(c.logger, "error closing auth stream", "err", err)
		}
	}()

	req := &pbclient.AuthenticateReq{}
	if err := proto.Read(authStream, req); err != nil {
		return nil, fmt.Errorf("client auth read: %w", err)
	}

	protocol := model.GetClientNextProto(c.conn)
	auth, err := c.server.auth.Authenticate(ClientAuthenticateRequest{
		Proto:        protocol,
		Token:        req.Token,
		Addr:         c.conn.RemoteAddr(),
		BuildVersion: req.BuildVersion,
	})
	if err != nil {
		perr := pberror.GetError(err)
		if perr == nil {
			perr = pberror.NewError(pberror.Code_AuthenticationFailed, "authentication failed: %v", err)
		}
		if err := proto.Write(authStream, &pbclient.AuthenticateResp{Error: perr}); err != nil {
			return nil, fmt.Errorf("client auth err write: %w", err)
		}
		return nil, fmt.Errorf("auth failed: %w", perr)
	}

	var id ClientID
	if sid, err := c.server.reconnect.openClientID(req.ReconnectToken); err != nil {
		c.logger.Debug("decode failed", "err", err)
		id = NewClientID()
	} else {
		id = sid
	}

	origin, err := pbmodel.AddrPortFromNet(c.conn.RemoteAddr())
	if err != nil {
		err := pberror.NewError(pberror.Code_AuthenticationFailed, "cannot resolve origin: %v", err)
		if err := proto.Write(authStream, &pbclient.AuthenticateResp{Error: err}); err != nil {
			return nil, fmt.Errorf("client auth err write: %w", err)
		}
		return nil, fmt.Errorf("client addr port from net: %w", err)
	}

	retoken, err := c.server.reconnect.sealClientID(id)
	if err != nil {
		c.logger.Debug("encrypting failed", "err", err)
		retoken = nil
	}
	if err := proto.Write(authStream, &pbclient.AuthenticateResp{
		Public:         origin,
		ReconnectToken: retoken,
	}); err != nil {
		return nil, fmt.Errorf("client auth write: %w", err)
	}

	c.logger.Debug("authentication completed", "local", c.conn.LocalAddr(), "remote", c.conn.RemoteAddr(), "proto", protocol, "build", req.BuildVersion)
	return &clientConnAuth{id, auth, req.Metadata}, nil
}

type clientStream struct {
	conn   *clientConn
	stream *quic.Stream
}

func (s *clientStream) run(ctx context.Context) {
	defer func() {
		if err := s.stream.Close(); err != nil {
			slogc.Fine(s.conn.logger, "error closing client stream", "err", err)
		}
	}()

	if err := s.runErr(ctx); err != nil {
		s.conn.logger.Debug("error while running client stream", "err", err)
	}
}

func (s *clientStream) runErr(ctx context.Context) error {
	req, err := pbclient.ReadRequest(s.stream)
	if err != nil {
		return err
	}

	switch {
	case req.Announce != nil:
		return s.announce(ctx, req.Announce)
	case req.Relay != nil:
		return s.relay(ctx, req.Relay)
	default:
		return s.unknown(ctx, req)
	}
}

func validatePeerCert(endpoint model.Endpoint, peer *pbclient.Peer) *pberror.Error {
	if _, err := x509.ParseCertificate(peer.ClientCertificate); err != nil {
		return pberror.NewError(pberror.Code_AnnounceInvalidClientCertificate, "'%s' client cert is invalid", endpoint)
	}
	if _, err := x509.ParseCertificate(peer.ServerCertificate); err != nil {
		return pberror.NewError(pberror.Code_AnnounceInvalidServerCertificate, "'%s' server cert is invalid", endpoint)
	}
	return nil
}

func (s *clientStream) announce(ctx context.Context, req *pbclient.Request_Announce) error {
	endpoint := model.EndpointFromPB(req.Endpoint)
	role := model.RoleFromPB(req.Role)
	if newEp, err := s.conn.server.auth.Validate(s.conn.auth, endpoint, role); err != nil {
		perr := pberror.GetError(err)
		if perr == nil {
			perr = pberror.NewError(pberror.Code_AnnounceValidationFailed, "failed to validate endpoint '%s': %v", endpoint, err)
		}
		if err := proto.Write(s.stream, &pbclient.Response{Error: perr}); err != nil {
			return fmt.Errorf("client write auth err: %w", err)
		}
		return perr
	} else {
		endpoint = newEp
	}

	if err := validatePeerCert(endpoint, req.Peer); err != nil {
		if err := proto.Write(s.stream, &pbclient.Response{Error: err}); err != nil {
			return fmt.Errorf("client write cert err: %w", err)
		}
		return err
	}

	if err := s.conn.server.announce(endpoint, role, s.conn.id, s.conn.metadata, req.Peer); err != nil {
		return err
	}
	defer func() {
		if err := s.conn.server.revoke(endpoint, role, s.conn.id); err != nil {
			s.conn.logger.Warn("failed to revoke client", "id", s.conn.id, "err", err)
		}
	}()

	g := reliable.NewGroup(ctx)

	g.Go(func(ctx context.Context) error {
		for {
			req, err := pbclient.ReadRequest(s.stream)
			if err != nil {
				return err
			}
			if req.Announce == nil {
				respErr := pberror.NewError(pberror.Code_RequestUnknown, "unexpected request")
				if err := proto.Write(s.stream, &pbclient.Response{Error: respErr}); err != nil {
					return fmt.Errorf("client write protocol err: %w", err)
				}
				return err
			}

			if err := validatePeerCert(endpoint, req.Announce.Peer); err != nil {
				if err := proto.Write(s.stream, &pbclient.Response{Error: err}); err != nil {
					return fmt.Errorf("client write cert err: %w", err)
				}
				return err
			}

			if err := s.conn.server.announce(endpoint, role, s.conn.id, s.conn.metadata, req.Announce.Peer); err != nil {
				return err
			}
		}
	})

	g.Go(func(ctx context.Context) error {
		defer s.conn.logger.Debug("completed announce notify")
		peersNotify := s.conn.server.announcements(endpoint, role.Invert())
		relaysNotify := s.conn.server.relays.Active(ctx, s.conn.auth)
		return notify.ListenMulti(ctx, peersNotify, relaysNotify, func(ctx context.Context, peers []*pbclient.RemotePeer, relays []*pbclient.DirectRelay) error {
			s.conn.logger.Debug("updated announce list", "peers", len(peers), "relays", len(relays))

			if err := proto.Write(s.stream, &pbclient.Response{
				Announce: &pbclient.Response_Announce{
					Peers:  peers,
					Relays: relays,
				},
			}); err != nil {
				return fmt.Errorf("client announce write: %w", err)
			}

			return nil
		})
	})

	return g.Wait()
}

func (s *clientStream) relay(ctx context.Context, req *pbclient.Request_Relay) error {
	endpoint := model.EndpointFromPB(req.Endpoint)
	role := model.RoleFromPB(req.Role)
	if newEp, err := s.conn.server.auth.Validate(s.conn.auth, endpoint, role); err != nil {
		perr := pberror.GetError(err)
		if perr == nil {
			perr = pberror.NewError(pberror.Code_RelayValidationFailed, "failed to validate desination '%s': %v", endpoint, err)
		}
		if err := proto.Write(s.stream, &pbclient.Response{Error: perr}); err != nil {
			return fmt.Errorf("client relay auth err response: %w", err)
		}
		return perr
	} else {
		endpoint = newEp
	}

	clientCert, err := x509.ParseCertificate(req.ClientCertificate)
	if err != nil {
		err := pberror.NewError(pberror.Code_RelayInvalidCertificate, "invalid certificate: %v", err)
		if err := proto.Write(s.stream, &pbclient.Response{Error: err}); err != nil {
			return fmt.Errorf("client relay cert err response: %w", err)
		}
		return err
	}

	g := reliable.NewGroup(ctx)

	g.Go(func(ctx context.Context) error {
		connCtx := s.conn.conn.Context()
		<-connCtx.Done()
		return context.Cause(connCtx)
	})

	g.Go(func(ctx context.Context) error {
		defer s.conn.logger.Debug("completed relay notify")
		return s.conn.server.relays.Client(ctx, endpoint, role, clientCert, s.conn.auth, func(relays map[RelayID]relayCacheValue) error {
			s.conn.logger.Debug("updated relay list", "relays", len(relays))

			var addrs []*pbclient.Relay
			for id, value := range relays {
				addrs = append(addrs, &pbclient.Relay{
					Id:                id.string,
					Addresses:         iterc.MapSlice(value.Hostports, model.HostPort.PB),
					ServerCertificate: value.Cert.Raw,
				})
			}

			if err := proto.Write(s.stream, &pbclient.Response{
				Relay: &pbclient.Response_Relays{
					Relays: addrs,
				},
			}); err != nil {
				return fmt.Errorf("client relay response: %w", err)
			}
			return nil
		})
	})

	return g.Wait()
}

func (s *clientStream) unknown(_ context.Context, req *pbclient.Request) error {
	s.conn.logger.Error("unknown request", "req", req)
	err := pberror.NewError(pberror.Code_RequestUnknown, "unknown request: %v", req)
	return proto.Write(s.stream, &pbclient.Response{Error: err})
}<|MERGE_RESOLUTION|>--- conflicted
+++ resolved
@@ -84,16 +84,10 @@
 	for _, msg := range peersMsgs {
 		if reactivePeers, ok := reactivate[ClientConnKey{msg.Key.ID}]; ok {
 			key := cacheKey{msg.Key.Endpoint, msg.Key.Role}
-<<<<<<< HEAD
 			peersCacheRestore[key] = append(peersCacheRestore[key], &pbclient.RemotePeer{
-				Id:   msg.Key.ID.string,
-				Peer: msg.Value.Peer,
-=======
-			peersCache[key] = append(peersCache[key], &pbclient.RemotePeer{
 				Id:       msg.Key.ID.string,
 				Metadata: msg.Value.Metadata,
 				Peer:     msg.Value.Peer,
->>>>>>> e3cc65fa
 			})
 			reactivate[ClientConnKey{msg.Key.ID}] = append(reactivePeers, msg.Key)
 		} else {
@@ -207,45 +201,9 @@
 	s.peersMu.Lock()
 	defer s.peersMu.Unlock()
 
-<<<<<<< HEAD
 	nv = s.peersCache[ck]
 	if nv != nil {
 		return nv
-=======
-		var changed bool
-		for _, msg := range msgs {
-			if msg.Key.Endpoint != endpoint || msg.Key.Role != role {
-				continue
-			}
-
-			if msg.Delete {
-				peers = slices.DeleteFunc(peers, func(peer *pbclient.RemotePeer) bool {
-					return peer.Id == msg.Key.ID.string
-				})
-			} else {
-				npeer := &pbclient.RemotePeer{
-					Id:       msg.Key.ID.string,
-					Metadata: msg.Value.Metadata,
-					Peer:     msg.Value.Peer,
-				}
-				idx := slices.IndexFunc(peers, func(peer *pbclient.RemotePeer) bool { return peer.Id == msg.Key.ID.string })
-				if idx >= 0 {
-					peers[idx] = npeer
-				} else {
-					peers = append(peers, npeer)
-				}
-			}
-			changed = true
-		}
-
-		offset = nextOffset
-
-		if changed {
-			if err := notify(peers); err != nil {
-				return err
-			}
-		}
->>>>>>> e3cc65fa
 	}
 
 	nv = notify.New[[]*pbclient.RemotePeer](nil)
