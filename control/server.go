--- conflicted
+++ resolved
@@ -15,14 +15,7 @@
 	ClientsIngress []Ingress
 	ClientsAuth    ClientAuthenticator
 
-<<<<<<< HEAD
-	ClientsIngress []model.IngressConfig
-	ClientsAuth    ClientAuthenticator
-
-	RelaysIngress []model.IngressConfig
-=======
 	RelaysIngress []Ingress
->>>>>>> ecf6e002
 	RelaysAuth    RelayAuthenticator
 
 	Stores Stores
@@ -36,20 +29,12 @@
 		return nil, fmt.Errorf("config store open: %w", err)
 	}
 
-<<<<<<< HEAD
-	relays, err := newRelayServer(cfg.RelaysIngress, cfg.Cert, cfg.RelaysAuth, configStore, cfg.Stores, cfg.Logger)
-=======
 	relays, err := newRelayServer(cfg.RelaysIngress, cfg.RelaysAuth, configStore, cfg.Stores, cfg.Logger)
->>>>>>> ecf6e002
 	if err != nil {
 		return nil, fmt.Errorf("create relay server: %w", err)
 	}
 
-<<<<<<< HEAD
-	clients, err := newClientServer(cfg.ClientsIngress, cfg.Cert, cfg.ClientsAuth, relays, configStore, cfg.Stores, cfg.Logger)
-=======
 	clients, err := newClientServer(cfg.ClientsIngress, cfg.ClientsAuth, relays, configStore, cfg.Stores, cfg.Logger)
->>>>>>> ecf6e002
 	if err != nil {
 		return nil, fmt.Errorf("create client server: %w", err)
 	}
