package control

import (
	"crypto/x509"
	"encoding/json"
	"path/filepath"

	"github.com/connet-dev/connet/certc"
	"github.com/connet-dev/connet/logc"
	"github.com/connet-dev/connet/model"
	"github.com/connet-dev/connet/proto/pbclient"
)

type Stores interface {
	Config() (logc.KV[ConfigKey, ConfigValue], error)

	ClientConns() (logc.KV[ClientConnKey, ClientConnValue], error)
	ClientPeers() (logc.KV[ClientPeerKey, ClientPeerValue], error)

	RelayConns() (logc.KV[RelayConnKey, RelayConnValue], error)
	RelayClients() (logc.KV[RelayClientKey, RelayClientValue], error)
	RelayEndpoints(id RelayID) (logc.KV[RelayEndpointKey, RelayEndpointValue], error)
	RelayServers() (logc.KV[RelayServerKey, RelayServerValue], error)
	RelayServerOffsets() (logc.KV[RelayConnKey, int64], error)
}

func NewFileStores(dir string) Stores {
	return &fileStores{dir}
}

type fileStores struct {
	dir string
}

func (f *fileStores) Config() (logc.KV[ConfigKey, ConfigValue], error) {
	return logc.NewKV[ConfigKey, ConfigValue](filepath.Join(f.dir, "config"))
}

func (f *fileStores) ClientConns() (logc.KV[ClientConnKey, ClientConnValue], error) {
	return logc.NewKV[ClientConnKey, ClientConnValue](filepath.Join(f.dir, "client-conns"))
}

func (f *fileStores) ClientPeers() (logc.KV[ClientPeerKey, ClientPeerValue], error) {
	return logc.NewKV[ClientPeerKey, ClientPeerValue](filepath.Join(f.dir, "client-peers"))
}

func (f *fileStores) RelayConns() (logc.KV[RelayConnKey, RelayConnValue], error) {
	return logc.NewKV[RelayConnKey, RelayConnValue](filepath.Join(f.dir, "relay-conns"))
}

func (f *fileStores) RelayClients() (logc.KV[RelayClientKey, RelayClientValue], error) {
	return logc.NewKV[RelayClientKey, RelayClientValue](filepath.Join(f.dir, "relay-clients"))
}

func (f *fileStores) RelayEndpoints(id RelayID) (logc.KV[RelayEndpointKey, RelayEndpointValue], error) {
	return logc.NewKV[RelayEndpointKey, RelayEndpointValue](filepath.Join(f.dir, "relay-endpoints", id.string))
}

func (f *fileStores) RelayServers() (logc.KV[RelayServerKey, RelayServerValue], error) {
	return logc.NewKV[RelayServerKey, RelayServerValue](filepath.Join(f.dir, "relay-servers"))
}

func (f *fileStores) RelayServerOffsets() (logc.KV[RelayConnKey, int64], error) {
	return logc.NewKV[RelayConnKey, int64](filepath.Join(f.dir, "relay-server-offsets"))
}

type ConfigKey string

var (
	configClientStatelessReset ConfigKey = "client-stateless-reset"
	configRelayStatelessReset  ConfigKey = "relay-stateless-reset"
	configServerID             ConfigKey = "server-id"
	configServerClientSecret   ConfigKey = "server-client-secret"
	configServerRelaySecret    ConfigKey = "server-relay-secret"
)

type ConfigValue struct {
	Int64  int64  `json:"int64,omitempty"`
	String string `json:"string,omitempty"`
	Bytes  []byte `json:"bytes,omitempty"`
}

type ClientConnKey struct {
	ID ClientID `json:"id"`
}

type ClientConnValue struct {
	Authentication ClientAuthentication `json:"authentication"`
	Addr           string               `json:"addr"`
	Metadata       string               `json:"metadata"`
}

type ClientPeerKey struct {
	Endpoint model.Endpoint `json:"endpoint"`
	Role     model.Role     `json:"role"`
	ID       ClientID       `json:"id"` // TODO consider using the server cert key or peer id
}

type ClientPeerValue struct {
	Peer *pbclient.Peer `json:"peer"`
}

type cacheKey struct {
	endpoint model.Endpoint
	role     model.Role
}

type RelayConnKey struct {
	ID RelayID `json:"id"`
}

type RelayConnValue struct {
<<<<<<< HEAD
	Authentication    RelayAuthentication `json:"authentication"`
	Hostports         []model.HostPort    `json:"hostports"`
	ServerCertificate *x509.Certificate   `json:"server_certificate"`
}

type jsonRelayConnValue struct {
	Authentication    RelayAuthentication `json:"authentication"`
	Hostports         []model.HostPort    `json:"hostports"`
	ServerCertificate []byte              `json:"server_certificate"`
}

func (v RelayConnValue) MarshalJSON() ([]byte, error) {
	return json.Marshal(jsonRelayConnValue{
		Authentication:    v.Authentication,
		Hostports:         v.Hostports,
		ServerCertificate: v.ServerCertificate.Raw,
	})
}

func (v *RelayConnValue) UnmarshalJSON(b []byte) error {
	s := jsonRelayConnValue{}
	if err := json.Unmarshal(b, &s); err != nil {
		return err
	}

	cert, err := x509.ParseCertificate(s.ServerCertificate)
	if err != nil {
		return err
	}

	*v = RelayConnValue{s.Authentication, s.Hostports, cert}
	return nil
=======
	Authentication RelayAuthentication `json:"authentication"`
	Hostports      []model.HostPort    `json:"hostports"`
	Metadata       string              `json:"metadata"`
>>>>>>> e14aa914
}

type RelayClientKey struct {
	Endpoint model.Endpoint `json:"endpoint"`
	Role     model.Role     `json:"role"`
	Key      model.Key      `json:"key"`
}

type RelayClientValue struct {
	Cert           *x509.Certificate    `json:"cert"`
	Authentication ClientAuthentication `json:"authentication"`
}

type jsonRelayClientValue struct {
	Cert           []byte `json:"cert"`
	Authentication []byte `json:"authentication"`
}

func (v RelayClientValue) MarshalJSON() ([]byte, error) {
	return json.Marshal(jsonRelayClientValue{
		Cert:           v.Cert.Raw,
		Authentication: v.Authentication,
	})
}

func (v *RelayClientValue) UnmarshalJSON(b []byte) error {
	s := jsonRelayClientValue{}
	if err := json.Unmarshal(b, &s); err != nil {
		return err
	}

	cert, err := x509.ParseCertificate(s.Cert)
	if err != nil {
		return err
	}

	*v = RelayClientValue{cert, s.Authentication}
	return nil
}

type RelayEndpointKey struct {
	Endpoint model.Endpoint `json:"endpoint"`
}

type RelayEndpointValue struct {
	Cert *x509.Certificate `json:"cert"`
}

func (v RelayEndpointValue) MarshalJSON() ([]byte, error) {
	return certc.MarshalJSONCert(v.Cert)
}

func (v *RelayEndpointValue) UnmarshalJSON(b []byte) error {
	cert, err := certc.UnmarshalJSONCert(b)
	if err != nil {
		return err
	}

	*v = RelayEndpointValue{cert}
	return nil
}

type RelayServerKey struct {
	Endpoint model.Endpoint `json:"endpoint"`
	RelayID  RelayID        `json:"relay_id"`
}

type RelayServerValue struct {
	Hostports []model.HostPort  `json:"hostports"`
	Cert      *x509.Certificate `json:"cert"`
}

type jsonRelayServerValue struct {
	Hostports []model.HostPort `json:"hostports"`
	Cert      []byte           `json:"cert"`
}

func (v RelayServerValue) MarshalJSON() ([]byte, error) {
	return json.Marshal(jsonRelayServerValue{
		Hostports: v.Hostports,
		Cert:      v.Cert.Raw,
	})
}

func (v *RelayServerValue) UnmarshalJSON(b []byte) error {
	s := jsonRelayServerValue{}
	if err := json.Unmarshal(b, &s); err != nil {
		return err
	}

	cert, err := x509.ParseCertificate(s.Cert)
	if err != nil {
		return err
	}

	*v = RelayServerValue{Hostports: s.Hostports, Cert: cert}
	return nil
}

type relayCacheValue struct {
	Hostports []model.HostPort
	Cert      *x509.Certificate
}<|MERGE_RESOLUTION|>--- conflicted
+++ resolved
@@ -110,15 +110,16 @@
 }
 
 type RelayConnValue struct {
-<<<<<<< HEAD
 	Authentication    RelayAuthentication `json:"authentication"`
 	Hostports         []model.HostPort    `json:"hostports"`
+	Metadata          string              `json:"metadata"`
 	ServerCertificate *x509.Certificate   `json:"server_certificate"`
 }
 
 type jsonRelayConnValue struct {
 	Authentication    RelayAuthentication `json:"authentication"`
 	Hostports         []model.HostPort    `json:"hostports"`
+	Metadata          string              `json:"metadata"`
 	ServerCertificate []byte              `json:"server_certificate"`
 }
 
@@ -126,6 +127,7 @@
 	return json.Marshal(jsonRelayConnValue{
 		Authentication:    v.Authentication,
 		Hostports:         v.Hostports,
+		Metadata:          v.Metadata,
 		ServerCertificate: v.ServerCertificate.Raw,
 	})
 }
@@ -141,13 +143,8 @@
 		return err
 	}
 
-	*v = RelayConnValue{s.Authentication, s.Hostports, cert}
-	return nil
-=======
-	Authentication RelayAuthentication `json:"authentication"`
-	Hostports      []model.HostPort    `json:"hostports"`
-	Metadata       string              `json:"metadata"`
->>>>>>> e14aa914
+	*v = RelayConnValue{s.Authentication, s.Hostports, s.Metadata, cert}
+	return nil
 }
 
 type RelayClientKey struct {
