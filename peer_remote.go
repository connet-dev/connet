--- conflicted
+++ resolved
@@ -25,6 +25,8 @@
 
 var errRemotePeerRemoved = errors.New("remote peer removed")
 var errRemotePeerPathRemoved = errors.New("remote peer path removed")
+var errRemotePeerDirectRelayNoAddrs = errors.New("remote peer direct relay: no active addresses")
+var errRemotePeerDirectRelayRemoved = errors.New("remote peer direct relay not available")
 
 func isPeerTerminalError(err error) bool {
 	switch {
@@ -68,36 +70,16 @@
 }
 
 func (p *remotePeer) run(ctx context.Context) {
-	defer p.cancel(nil) // just a context cancel
-
 	defer func() {
 		p.local.removeActiveConns(p.remoteID)
 	}()
 
 	if err := p.runErr(ctx); err != nil {
 		p.logger.Debug("error running remote peer", "err", err)
-		// p.cancel()
 	}
 }
 
 func (p *remotePeer) runErr(ctx context.Context) error {
-<<<<<<< HEAD
-	defer func() {
-		if p.incoming != nil {
-			p.incoming.cancel()
-		}
-		if p.outgoing != nil {
-			p.outgoing.cancel()
-		}
-		if p.relays != nil {
-			p.relays.cancel()
-		}
-		if p.directs != nil {
-			p.directs.cancel()
-		}
-	}()
-=======
->>>>>>> 32f6b021
 	return p.remote.Listen(ctx, func(remote *pbclient.RemotePeer) error {
 		if p.local.allowDirect && len(remote.Peer.Directs) > 0 {
 			if p.incoming == nil {
@@ -163,7 +145,7 @@
 		case len(directRemotes) > 0 && p.directs != nil:
 			p.directs.remotes.Set(directRemotes)
 		case len(directRemotes) == 0 && p.directs != nil:
-			p.directs.cancel()
+			p.directs.cancel(errRemotePeerPathRemoved)
 			p.directs = nil
 		case len(directRemotes) == 0 && p.directs == nil:
 			// do nothing, since remote is not running
@@ -446,12 +428,12 @@
 type remotePeerDirectRelays struct {
 	parent  *remotePeer
 	remotes *notify.V[map[relayID]*serverTLSConfig]
-	cancel  context.CancelFunc
+	cancel  context.CancelCauseFunc
 	logger  *slog.Logger
 }
 
 func runRemotePeerDirectRelays(ctx context.Context, parent *remotePeer, remotes map[relayID]*serverTLSConfig) *remotePeerDirectRelays {
-	ctx, cancel := context.WithCancel(ctx)
+	ctx, cancel := context.WithCancelCause(ctx)
 	p := &remotePeerDirectRelays{
 		parent:  parent,
 		remotes: notify.New(remotes),
@@ -464,12 +446,6 @@
 
 func (p *remotePeerDirectRelays) run(ctx context.Context) {
 	running := map[relayID]*remotePeerDirectRelayConn{}
-	defer func() {
-		for rid, conn := range running {
-			conn.cancel()
-			delete(running, rid)
-		}
-	}()
 
 	var findRelayAddrs = func(id relayID, relays []*pbclient.DirectRelay) []model.HostPort {
 		for _, relay := range relays {
@@ -494,7 +470,7 @@
 				case len(addrs) > 0 && conn != nil:
 					conn.spec.Set(remotePeerDirectRelayConnSpec{addrs, cert})
 				case len(addrs) == 0 && conn != nil:
-					conn.cancel()
+					conn.cancel(errRemotePeerDirectRelayNoAddrs)
 					delete(running, rid)
 				case len(addrs) == 0 && conn == nil:
 					// do nothing, conn is not running
@@ -504,7 +480,7 @@
 			for rid, conn := range running {
 				if _, ok := active[rid]; !ok {
 					p.parent.logger.Debug("stopping direct peer relay", "id", rid)
-					conn.cancel()
+					conn.cancel(errRemotePeerDirectRelayRemoved)
 					delete(running, rid)
 				}
 			}
@@ -520,7 +496,7 @@
 	parent *remotePeerDirectRelays
 	remote relayID
 	spec   *notify.V[remotePeerDirectRelayConnSpec]
-	cancel context.CancelFunc
+	cancel context.CancelCauseFunc
 	logger *slog.Logger
 }
 
@@ -536,7 +512,7 @@
 	addrs []model.HostPort,
 	cert *serverTLSConfig,
 ) *remotePeerDirectRelayConn {
-	ctx, cancel := context.WithCancel(ctx)
+	ctx, cancel := context.WithCancelCause(ctx)
 	c := &remotePeerDirectRelayConn{
 		parent,
 		remote,
@@ -651,15 +627,5 @@
 	c.parent.parent.local.addActiveConn(c.parent.parent.remoteID, peerRelayOutgoing, string(c.remote), conn)
 	defer c.parent.parent.local.removeActiveConn(c.parent.parent.remoteID, peerRelayOutgoing, string(c.remote))
 
-	quicc.LogRTTStats(conn, c.logger)
-	for {
-		select {
-		case <-ctx.Done():
-			return context.Cause(ctx)
-		case <-conn.Context().Done():
-			return context.Cause(conn.Context())
-		case <-time.After(30 * time.Second):
-			quicc.LogRTTStats(conn, c.logger)
-		}
-	}
+	return quicc.WaitLogRTTStats(ctx, conn, c.logger)
 }