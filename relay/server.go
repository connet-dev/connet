package relay

import (
	"context"
	"crypto/rand"
	"crypto/x509"
	"fmt"
	"io"
	"log/slog"
	"maps"
	"net"
	"slices"
	"time"

	"github.com/connet-dev/connet/certc"
	"github.com/connet-dev/connet/iterc"
	"github.com/connet-dev/connet/model"
	"github.com/connet-dev/connet/netc"
	"github.com/connet-dev/connet/notify"
	"github.com/connet-dev/connet/reliable"
	"github.com/connet-dev/connet/statusc"
	"github.com/quic-go/quic-go"
)

type Config struct {
	Metadata string

	ControlAddr  *net.UDPAddr
	ControlHost  string
	ControlToken string
	ControlCAs   *x509.CertPool

	HandshakeIdleTimeout time.Duration

	Ingress []Ingress

	Stores Stores

	Logger *slog.Logger
}

func NewServer(cfg Config) (*Server, error) {
	if len(cfg.Ingress) == 0 {
		return nil, fmt.Errorf("relay server is missing ingresses")
	}

	configStore, err := cfg.Stores.Config()
	if err != nil {
		return nil, fmt.Errorf("relay stores: %w", err)
	}

	statelessResetVal, err := configStore.GetOrInit(configStatelessReset, func(ck ConfigKey) (ConfigValue, error) {
		var key quic.StatelessResetKey
		if _, err := io.ReadFull(rand.Reader, key[:]); err != nil {
			return ConfigValue{}, fmt.Errorf("generate rand: %w", err)
		}
		return ConfigValue{Bytes: key[:]}, nil
	})
	if err != nil {
		return nil, fmt.Errorf("relay stateless reset key: %w", err)
	}
	var statelessResetKey quic.StatelessResetKey
	copy(statelessResetKey[:], statelessResetVal.Bytes)

	rootCert, err := certc.NewRoot()
	if err != nil {
		return nil, fmt.Errorf("generate relay cert: %w", err)
	}

	directCert, err := rootCert.NewServer(certc.CertOpts{
		Domains: []string{netc.GenDomainName("reserve.relay")},
	})
	if err != nil {
		return nil, fmt.Errorf("generate direct relay cert: %w", err)
	}

	control, err := newControlClient(cfg, rootCert, directCert, configStore)
	if err != nil {
		return nil, fmt.Errorf("relay control client: %w", err)
	}

	clients, err := newClientsServer(cfg, control.tlsAuthenticate, control.authenticate, rootCert, directCert)
	if err != nil {
		return nil, fmt.Errorf("relay clients server: %w", err)
	}

	return &Server{
		ingress:           cfg.Ingress,
		statelessResetKey: &statelessResetKey,

		control: control,
		clients: clients,
	}, nil
}

type Server struct {
	ingress           []Ingress
	statelessResetKey *quic.StatelessResetKey

	control *controlClient
	clients *clientsServer
}

func (s *Server) Run(ctx context.Context) error {
	transports := notify.NewEmpty[[]*quic.Transport]()
	var waitForTransport TransportsFn = func(ctx context.Context) ([]*quic.Transport, error) {
		t, _, err := transports.GetAny(ctx)
		return t, err
	}

	g := reliable.NewGroup(ctx)

	for _, ingress := range s.ingress {
		cfg := clientsServerCfg{
			ingress:           ingress,
			statelessResetKey: s.statelessResetKey,
			addedTransport: func(t *quic.Transport) {
				notify.SliceAppend(transports, t)
			},
			removeTransport: func(t *quic.Transport) {
				notify.SliceRemove(transports, t)
			},
		}
		g.Go(reliable.Bind(cfg, s.clients.run))
	}

	g.Go(reliable.Bind(waitForTransport, s.control.run))

	return g.Wait()
}

type Status struct {
	Status     statusc.Status            `json:"status"`
	Hostports  []string                  `json:"hostports"`
	ServerAddr string                    `json:"server-addrress"`
	ServerID   string                    `json:"server-id"`
	Endpoints  map[string]EndpointStatus `json:"endpoints"`
}

type EndpointStatus struct {
	Endpoint     model.Endpoint `json:"endpoint"`
	Destinations []string       `json:"destinations"`
	Sources      []string       `json:"sources"`
}

func (s *Server) Status(ctx context.Context) (Status, error) {
	stat := s.control.connStatus.Load().(statusc.Status)

	controlID, err := s.getControlID()
	if err != nil {
		return Status{}, err
	}

	eps := s.getEndpoints()

	return Status{
		Status:     stat,
		Hostports:  iterc.MapSliceStrings(s.control.hostports),
		ServerAddr: s.control.controlAddr.String(),
		ServerID:   controlID,
		Endpoints:  eps,
	}, nil
}

func (s *Server) getControlID() (string, error) {
	controlIDConfig, err := s.control.config.GetOrDefault(configControlID, ConfigValue{})
	if err != nil {
		return "", err
	}
	return controlIDConfig.String, nil
}

<<<<<<< HEAD
func (s *Server) getEndpoints() []model.Endpoint {
	s.clients.controlServer.endpointsMu.RLock()
	defer s.clients.controlServer.endpointsMu.RUnlock()

	return slices.Collect(maps.Keys(s.clients.controlServer.endpoints))
=======
func (s *Server) getEndpoints() map[string]EndpointStatus {
	s.clients.endpointsMu.RLock()
	defer s.clients.endpointsMu.RUnlock()

	endpoints := map[string]EndpointStatus{}
	for ep, v := range s.clients.endpoints {
		v.mu.RLock()
		destinations := slices.Collect(maps.Keys(v.destinations))
		sources := slices.Collect(maps.Keys(v.sources))
		v.mu.RUnlock()

		endpoints[ep.String()] = EndpointStatus{
			Endpoint:     ep,
			Destinations: iterc.MapSliceStrings(destinations),
			Sources:      iterc.MapSliceStrings(sources),
		}
	}
	return endpoints
>>>>>>> e3cc65fa
}<|MERGE_RESOLUTION|>--- conflicted
+++ resolved
@@ -170,19 +170,12 @@
 	return controlIDConfig.String, nil
 }
 
-<<<<<<< HEAD
-func (s *Server) getEndpoints() []model.Endpoint {
+func (s *Server) getEndpoints() map[string]EndpointStatus {
 	s.clients.controlServer.endpointsMu.RLock()
 	defer s.clients.controlServer.endpointsMu.RUnlock()
 
-	return slices.Collect(maps.Keys(s.clients.controlServer.endpoints))
-=======
-func (s *Server) getEndpoints() map[string]EndpointStatus {
-	s.clients.endpointsMu.RLock()
-	defer s.clients.endpointsMu.RUnlock()
-
 	endpoints := map[string]EndpointStatus{}
-	for ep, v := range s.clients.endpoints {
+	for ep, v := range s.clients.controlServer.endpoints {
 		v.mu.RLock()
 		destinations := slices.Collect(maps.Keys(v.destinations))
 		sources := slices.Collect(maps.Keys(v.sources))
@@ -195,5 +188,4 @@
 		}
 	}
 	return endpoints
->>>>>>> e3cc65fa
 }