--- conflicted
+++ resolved
@@ -50,24 +50,15 @@
 }
 
 message ClientPeer {
-<<<<<<< HEAD
-  bytes server_certificate = 1;
-  bytes client_certificate = 2;
-  repeated shared.AddrPort directs = 3;
-  repeated shared.HostPort relays = 4;
-=======
   DirectRoute direct = 1; // TODO remove in 0.7.0
   repeated shared.HostPort relays = 2;
   repeated shared.AddrPort directs = 3;
   bytes server_certificate = 4;
   bytes client_certificate = 5;
->>>>>>> bfaebd76
 }
 
 message ServerPeer {
   string id = 1;
-<<<<<<< HEAD
-=======
   DirectRoute direct = 2; // TODO remove in 0.7.0
   repeated shared.HostPort relays = 3;
   repeated shared.AddrPort directs = 4;
@@ -77,7 +68,6 @@
 
 message DirectRoute {
   repeated shared.AddrPort addresses = 1;
->>>>>>> bfaebd76
   bytes server_certificate = 2;
   bytes client_certificate = 3;
   repeated shared.AddrPort directs = 4;
