syntax = "proto3";
package server;

import "shared.proto";

option go_package = "github.com/connet-dev/connet/pbs";

message Authenticate {
  string token = 1;
  bytes reconnect_token = 2;
  string build_version = 3;
}

message AuthenticateResp {
  shared.Error error = 1;

  shared.AddrPort public = 2;
  bytes reconnect_token = 3;
}

message Request {
  // Soft one-of
  Announce announce = 1;
  Relay relay = 2;

  message Announce {
    shared.Forward forward = 1;
    shared.Role role = 2;
    ClientPeer peer = 3;
  }
  message Relay {
    shared.Forward forward = 1;
    shared.Role role = 2;
    bytes client_certificate = 3; // certificate to use when connecting to a relay
  }
}

message Response {
  shared.Error error = 1;

  // Soft one-of if error is nil
  Announce announce = 2;
  Relays relay = 3;

  message Announce {
    repeated ServerPeer peers = 1;
  }
  message Relays {
    repeated Relay relays = 1;
  }
}

message ClientPeer {
  DirectRoute direct = 1; // TODO remove in 0.9.0
  repeated shared.HostPort relays = 2; // TODO remove in 0.10.0
<<<<<<< HEAD
  repeated string relayIds = 6;
=======
>>>>>>> 6dcd136e
  repeated shared.AddrPort directs = 3;
  repeated string relayIds = 6;
  bytes server_certificate = 4;
  bytes client_certificate = 5;
}

message ServerPeer {
  string id = 1;
  DirectRoute direct = 2; // TODO remove in 0.9.0
  repeated shared.HostPort relays = 3; // TODO remove in 0.10.0
<<<<<<< HEAD
  repeated string relayIds = 7;
=======
>>>>>>> 6dcd136e
  repeated shared.AddrPort directs = 4;
  repeated string relayIds = 7;
  bytes server_certificate = 5;
  bytes client_certificate = 6;
}

message DirectRoute {
  repeated shared.AddrPort addresses = 1;
  bytes server_certificate = 2;
  bytes client_certificate = 3;
}

message Relay {
<<<<<<< HEAD
  shared.HostPort address = 1; // TODO remove in 0.10.0
  string id = 3;
  repeated shared.HostPort addresses = 4;
=======
  string id = 3;
  shared.HostPort address = 1; // TODO remove in 0.10.0
>>>>>>> 6dcd136e
  bytes server_certificate = 2;
}<|MERGE_RESOLUTION|>--- conflicted
+++ resolved
@@ -53,10 +53,6 @@
 message ClientPeer {
   DirectRoute direct = 1; // TODO remove in 0.9.0
   repeated shared.HostPort relays = 2; // TODO remove in 0.10.0
-<<<<<<< HEAD
-  repeated string relayIds = 6;
-=======
->>>>>>> 6dcd136e
   repeated shared.AddrPort directs = 3;
   repeated string relayIds = 6;
   bytes server_certificate = 4;
@@ -67,10 +63,6 @@
   string id = 1;
   DirectRoute direct = 2; // TODO remove in 0.9.0
   repeated shared.HostPort relays = 3; // TODO remove in 0.10.0
-<<<<<<< HEAD
-  repeated string relayIds = 7;
-=======
->>>>>>> 6dcd136e
   repeated shared.AddrPort directs = 4;
   repeated string relayIds = 7;
   bytes server_certificate = 5;
@@ -84,13 +76,8 @@
 }
 
 message Relay {
-<<<<<<< HEAD
-  shared.HostPort address = 1; // TODO remove in 0.10.0
-  string id = 3;
-  repeated shared.HostPort addresses = 4;
-=======
   string id = 3;
   shared.HostPort address = 1; // TODO remove in 0.10.0
->>>>>>> 6dcd136e
+  repeated shared.HostPort addresses = 4;
   bytes server_certificate = 2;
 }