# connet

[![GitHub release](https://img.shields.io/github/tag/connet-dev/connet.svg?label=release)](https://github.com/connet-dev/connet/releases)
[![Go Reference](https://pkg.go.dev/badge/github.com/connet-dev/connet.svg)](https://pkg.go.dev/github.com/connet-dev/connet)
[![Go Report Card](https://goreportcard.com/badge/github.com/connet-dev/connet)](https://goreportcard.com/report/github.com/connet-dev/connet)
[![Apache2.0 licensed](https://img.shields.io/badge/license-Apache2.0-green.svg)](https://github.com/connet-dev/connet/blob/main/LICENSE)

`connet` is a peer-to-peer reverse proxy for NAT traversal. It is inspired by ngrok, frp, rathole and others.

`connet` helps expose a service running on a device to another device on the internet. Unlike the others, 
the `connet` client runs on both the device that exposes the service (called `destination` in connet's terms) 
and the device that wants to access the service (called `source`). This means that communication between `connet`
clients is never public and visible to the rest of the internet, and in many cases peers can communicate directly.

> **Status** `connet` is currently alpha software. We expect some issues and its APIs are subject to change.

## Features

 - **Peer-to-peer communication** Because you run the `connet` client on both the `destination` and the `source`, the server 
is only used for sharing configuration. In many cases clients can communicate directly, which enables better privacy and 
performance.
 - **Relay support** There are cases when clients are unable to find a path to communicate directly. In such cases, they
can use a relay server to maintain connectivity. 
 - **Security** Everything is private, encrypted with TLS. Public server and client certificates are exchanges between peers
and are required and verified to establish connectivity. Clients and relays need to present a mandatory token when communicating
with the control server, allowing tight control over who can use `connet`.
 - **Embeddable** In case you want `connet` running as part of another (golang) program (as opposed to a separate executable), 
`connet` has a well defined API for running both the client and the server.

## Architecture

```mermaid
flowchart LR
    subgraph Server
    C(Control Server)
    R(Relay Server)
    C -.->|Relay Info| R
    end
    subgraph Client Source
    S[Source] -->|Exchange Direct and Relay Info| C(Control Server)
    SC(Client) -..-> S
    end
    subgraph Client Destination
    D[Destination] -->|Exchange Direct and Relay Info| C(Control Server)
    D -..-> DC(Server)
    end
    S ---|Direct Connection| D
    S -->|Relay Connection| R
    R -->|Relay Connection| D
```

For all communication `connet` uses the QUIC protocol, which is build on top of UDP. 

## Quickstart

Latest builds of `connet` can be acquired from our [releases](https://github.com/connet-dev/connet/releases) page. 
We also provide [docker](https://github.com/orgs/connet-dev/packages/container/package/connet) images,
check our [docker](#Docker) section to see how you can use them.
For [NixOS](https://nixos.org), check the [NixOS](#NixOS) section.

To get started with `connet`, you'll need 3 devices:

 - Server which your clients can communicate with. In most cases, this server will have a public IP and be directly 
accessible by clients. A VPS instance at one of the many cloud providers goes a long way here.
 - Device `D` that has the `destination` service you want to connect to, running at port `3000`.
 - Device `S` (aka `source`) which you want to connect to the service, at port `8000`. 

### Server

In the setup above, start `connet server --config server.toml` with the following `server.toml`:
```toml
[server]
tokens = ["client-d-token", "client-s-token"]

[[server.ingress]]
cert-file = "cert.pem"
key-file = "key.pem"
```

#### TLS Certificates

To run a `connet` server, you'll need a TLS certificate. You have a few options to create such certificate:
 - **Recommended** use an [ACME client](https://acmeclients.com/) to provision one for you. We've had good experiences 
running [lego](https://go-acme.github.io/lego/).
 - Buy a TLS certificate from a Certificate Authority like verisign, namecheap, etc.
 - Use a self-signed TLS certificate, an option most appropriate for testing. 

To create a self-signed certificate, you can use openssl. Alternatively, you can use a tool like 
[minica](https://github.com/jsha/minica). When using self-signed certificate, you'll need your clients (and relays) 
trusting the server's certificate. Copying the certificate (or CA) public key to the clients and using `server-cas-file`
configuration option is the easiest way to achieve this.

### Client D (aka the `destination`)

Then, on device `D` run `connet --config destination.toml` with the following config:
```toml
# destination.toml
[client]
token = "client-d-token"
server-addr = "SERVER_IP:19190"
server-cas-file = "cert.pem"

[client.destinations.serviceA]
url = "tcp://:3000"
```

### Client S (aka the `source`)

On device `S` run `connet --config source.toml` with the following config:
```toml
# source.toml
[client]
token = "client-s-token"
server-addr = "SERVER_IP:19190"
server-cas-file = "cert.pem"

[client.sources.serviceA]
url = "tcp://:8000"
```

## Configuration

You can use both a toml config file as well as command line when running `connet`. If you use both a config file and 
command line options, the latter takes precedence, overriding any config file options. For simplicity, command line options 
only support a single `destination` or `source` configuration. 

### Client

To run a client, use `connet --config client.toml` command.
Here is the full client `client.toml` configuration specification:
```toml
[client]
token-file = "path/to/relay/token" # file that contains the auth token for the control server
token = "client-token-1" # auth token for the control server (fallback when 'token-file' is not specified)
# if both 'token-file' and 'token' are empty, will read 'CONNET_TOKEN' environment variable

server-addr = "localhost:19190" # control server address (UDP/QUIC, host:port) (defaults to '127.0.0.1:19190')
server-cas-file = "path/to/cert.pem" # control server TLS certificate authorities file, when not using public CAs

direct-addr = ":19192" # direct server address to listen for peer connections (UDP/QUIC, [host]:port) (defaults to ':19192')
direct-stateless-reset-key = "" # the QUIC stateless reset key as a literal 32 byte value in base32hex format
direct-stateless-reset-key-file = "/path/to/reset/key" # the QUIC stateless reset key read from a file
status-addr = "127.0.0.1:19182" # status server address to listen for connections (TCP/HTTP, [host]:port) (disabled by default)
nat-pmp = "system" # support for NAT-PMP, defaults to `system`

relay-encryptions = ["none"] # require encryption when using relay for all destination/sources, defaults to "none"

[client.destinations.serviceX]
route = "any" # what kind of routes to use, `any` will use both `direct` and `relay`
relay-encryptions = ["tls", "dhxcp"] # require `tls` or `dhxcp` encryption when using relay for this destination
proxy-proto-version = "" # proxy proto version to push origin information to the server, supports `v1` and `v2`
dial-timeout = 0 # if URL is network connection, how long to wait for connection to establish, defaults to 0 (wait forever)
url = "tcp://localhost:3000" # URL to which destination connects to, over tcp
# other options for the url field:
url = "tls://localhost:3000" # a TLS destination to connect to
url = "http://localhost:3000/path" # an HTTP destination to connect to as a reverse proxy, path rewrite included
url = "https://localhost:3000" # an HTTPS destination to connect to as a reverse proxy
url = "file:///absolute/path" # an absolute file path to serve over HTTP
url = "file:./relative/path" # a relative file path to serve over HTTP
cas-file = "/path/to/cas/file" # if connecting via TLS/HTTPS, certificate authorities if not publicly trusted
                               # `insecure-skip-verify` is a special value, to not verify self-signed certificates
cert-file = "/path/to/cert/file" # when connecting via TLS/HTTPS, client certificate to present (mutual TLS)
key-file = "/path/to/key/file" # when connecting via TLS/HTTPS, client certificate private key to present (mutual TLS)

[client.destinations.serviceY]
route = "direct" # force only direct communication between clients
url = "tcp://192.168.1.100:8000"

[client.sources.serviceX] # matches destinations.serviceX
route = "relay" # the kind of route to use
relay-encryptions = ["dhxcp"] # require `dhxcp` encryption when using relay for this source
url = "tcp://:8000" # URL for the source to listen for incoming connections to be forwarded
# other options for the url field:
url = "tls://:8003" # runs a TLS source server
url = "http://:8080/path" # runs an HTTP reverse proxy source server, path rewrite
url = "https://:8443" # runs an HTTPS reverse proxy source server
url = "ws://127.0.0.1:8080" # runs websocket tcp converter that exposes the destinations conn as a websocket
url = "wss://127.0.0.1:8083" # same as above, but exposes it on HTTPS
cert-file = "/path/to/cert/file" # the TLS/HTTPS server certificate to use
key-file = "/path/to/key/file" # the TLS/HTTPS server certificate private key to use
cas-file = "/path/to/cas/file" # the TLS/HTTPS client certificates to trust (mutual TLS)
dial-timeout = 0 # how long to wait for single destination connection, defaults to 0 (wait forever)
lb-policy = "" # the load balancer policy, defaults to '' (none)
lb-retry = "" # the load balancer retry policy, defaults to '' (never)
lb-retry-max = 0 # when using count/timed retry, for how long to retry

[client.sources.serviceY] # both sources and destinations can be defined in a single file
route = "direct" # force only direct communication between clients, even if other end allows any
url = "tcp://:8001" # again, multiple sources can be defined
```

#### Client environment

The client uses the following environment variables, in case the associated fields in the config file are empty:
 - `CONNET_TOKEN` - pass the client's token from as env variable, used when `token-file` and `token` are empty
 - `CONNET_CACHE_DIR` - specifies the location of the stateless reset token, used when `direct-stateless-reset-key`
   and `direct-stateless-reset-key-file` are empty
 - `CACHE_DIRECTORY` - used after trying to use `CONNET_CACHE_DIR`, another location for the stateless reset token. This
   variable is usually specified by systemd
 - `XDG_CACHE_HOME` - the cache directory, as specified by XDG, used if both `CONNET_CACHE_DIR` and `CACHE_DIRECTORY` are empty

### Server

To run a server (e.g. running both control and a relay server), use `connet server --config server.toml` command. 
Here is the full server `server.toml` configuration specification:
```toml
[server]
tokens-file = "path/to/client/tokens" # file that contains a list of client auth tokens, one token per line
tokens = ["client-token-1", "client-token-n"] # set of recognized client auth tokens
# one of tokens or tokens-file is required

status-addr = "127.0.0.1:19180" # address to listen for incoming status connections (TCP/HTTP, [host]:port) (disabled by default)
store-dir = "path/to/server-store" # directory for this server to persist runtime information, see Storage section for more info

[[server.ingress]] # defines how to accept client connections, can define multiple
addr = ":19190" # the address at which the control server will listen for client connections, defaults to :19190
cert-file = "path/to/cert.pem" # the client server certificate file, in pem format
key-file = "path/to/key.pem" # the client server certificate private key file
allow-cidrs = [] # set of networks in CIDR format, to allow client connections from
deny-cidrs = [] # set of networks in CIDR format, to deny client connections from

[[server.token-restriction]] # defines restriction per client token, if specified must match the number of client tokens
allow-cidrs = [] # set of networks in CIDR format, to allow token client connections from
deny-cidrs = [] # set of networks in CIDR format, to deny token client connections from
name-matches = "" # regular expression to check the name of the destination/source against
role-matches = "" # only allow specific role for this token, either 'source' or 'destination'

[[server.relay-ingress]]
addr = ":19191" # the address at which the relay will listen for connection, defaults to :19191
hostports = ["localhost"] # list of host[:port] (e.g. domain, IP address) advertised by the control server for clients to connect to this relay
                          #   defaults to 'localhost:<port of addr>', if port is not set will use <port of addr>
allow-cidrs = [] # set of networks in CIDR format, to allow client relay connections from
deny-cidrs = [] # set of networks in CIDR format, to deny client relay connections from
```

#### Control server

To run a control server, use `connet control --config control.toml` command.
Here is the full control server `control.toml` configuration specification:
```toml
[control]
clients-tokens-file = "path/to/client/tokens" # file containing a list of client auth tokens, one token per line
clients-tokens = ["client-token-1", "client-token-n"] # list of recognized client auth tokens
# one of client-tokens-file or client-tokens is required

relays-tokens-file = "path/to/relay/token" # file containing a list of relay auth tokens, one token per line
relays-tokens = ["relay-token-1", "relay-token-n"] # list of recognized relay auth tokens
# one of relay-tokens or relay-tokens-file is required if connecting relays

status-addr = "127.0.0.1:19180" # address to listen for incoming status connections (TCP/HTTP, [host]:port) (disabled by default)
store-dir = "path/to/control-store" # directory for this control server to persist runtime information, see Storage section for more info

[[control.clients-ingress]] # defines how client connections will be accepted, can add multiple ingresses
addr = ":19190" # the address at which the control server will listen for client connections, defaults to :19190
cert-file = "path/to/cert.pem" # the clients server certificate file, in pem format
key-file = "path/to/key.pem" # the clients server certificate private key file
allow-cidrs = [] # set of networks in CIDR format, to allow client connections from
deny-cidrs = [] # set of networks in CIDR format, to deny client connections from

[[control.clients-token-restriction]] # defines restriction per client token, if specified must match the number of client tokens
allow-cidrs = [] # set of networks in CIDR format, to allow client connections from
deny-cidrs = [] # set of networks in CIDR format, to deny client connections from
name-matches = "" # regular expression to check the name of the destination/source against
role-matches = "" # only allow specific role for this token, either 'source' or 'destination'

[[control.relays-ingress]] # defines how relay connections will be accepted, can add multiple ingresses
addr = ":19189" # the address at which the control server will listen for relay connections, defaults to :19189
cert-file = "path/to/cert.pem" # relays server TLS certificate file (pem format)
key-file = "path/to/key.pem" # relays server TLS certificate private key file (pem format)
allow-cidrs = [] # set of networks in CIDR format, to allow relay connections from
deny-cidrs = [] # set of networks in CIDR format, to deny relay connections from

[[control.relays-token-restriction]] # defines restriction per relay token, if specified must match the number of relay tokens
allow-cidrs = [] # set of networks in CIDR format, to allow relay connections from
deny-cidrs = [] # set of networks in CIDR format, to deny relay connections from
```

#### Relay server

To run a relay server, use `connet relay --config relay.toml` command.
Here is the full relay server `relay.toml` configuration specification:
```toml
[relay]
token-file = "path/to/relay/token" # file that contains the auth token for the control server
token = "relay-token-1" # auth token for the control server (fallback when 'token-file' is not specified)
# one of token-file or token is required

control-addr = "localhost:19189" # the control server address to connect to, defaults to localhost:19189
control-cas-file = "path/to/ca/file.pem" # the public certificate root of the control server, no default, required when using self-signed certs

status-addr = "127.0.0.1:19181" # address to listen for incoming status connections (TCP/HTTP, [host]:port) (disabled by default)
store-dir = "path/to/relay-store" # directory for this relay server to persist runtime information, see Storage section for more info

[[relay.ingress]] # defines how relay server will accept client connections, defaults to ":19191"
addr = ":19191" # the address at which the relay will listen for connection, defaults to :19191
hostports = ["localhost:19191"] # list of host[:port]s (e.g. domain, IP address) advertised by the control server for clients to connect to this relay
                                #   defaults to 'localhost:<port of addr>', if port is not set will use <port of addr>
allow-cidrs = [] # list of networks in CIDR format, to allow client connections from
deny-cidrs = [] # list of networks in CIDR format, to deny client connections from
```

#### Servers environment

The server (including control/relay server) uses the following environment variables, in case the associated fields in
the config file are empty:
 - `CONNET_STATE_DIR` - used when `store-dir` is empty, to setup explicitly from the environment
 - `STATE_DIRECTORY` - used as a fallback after `CONNET_STATE_DIR`, usually setup by systemd
 - `TMPDIR` - as a final fallback for finding `store-dir` location, falling back to `/tmp` if unset 

### NAT Management

`connet` can detect and control a nat device, to provide additional routes to connect clients. Currently it implements:
 - NAT-PMP (rfc6886), controlled by `nat-pmp` option. By default, the option is configured as `system`
(e.g. using the local system to detect local IP and router). You can use `disabled` to completely disable nat-pmp. On
some systems (for example android), access to IP/router information is restricted, in which case you can try the `dial` option
which will try to dynamically determine this information by dialing in the control server.

### IP Restrictions

You can restrict clients and relays to connect only from specific IPs using different `restriction` options. 
They accept allow/deny list of strings in CIDR format, as defined by [RFC 4632](https://www.rfc-editor.org/rfc/rfc4632.html) and 
[RFC 4291](https://www.rfc-editor.org/rfc/rfc4291.html), for example (to restrict the set of client IPs that can connect to the server):
```toml
[[server.ingress]]
allow-cidrs = ["192.0.2.0/24"]
deny-cidrs = ["198.51.100.0/24"]
```

If these options are specified, an IP will be rejected if:
 - it matches any of the CIDRs in the `deny-cidrs` list
 - it matches none of the CIDRs in the `allow-cidrs` list. If the `allow-cidrs` list is empty, the IP will not be rejected.

### Name Restrictions

You can restrict what destinations/sources a client can start with `name-matches` options. The string you pass is
compiled to a regular expression as described in [golang syntax](https://pkg.go.dev/regexp/syntax). Only names that match
the regular expression will be allowed for this token.

### Role Restrictions

You can restrict client role via `role-matches` options. Clients using role restricted token are only allowed to act as
a `destination` or a `source`, depending on the value of the `role-matches` option.

### Relay Encryption

`connet` has the capability to encrypt a connection between a `source` and a `destination` when using a relay, therefore hiding
the contents of what is transferred between them. The possible values for `relay-encryptions` are:
 - `none` - no encryption. Good when using trusted relays (e.g. under your control) for best performance and system load
 - `tls` - setup TLS based on the exchanged client/server certificates. Well understood and mature option, but requires additional
roundtrips between client and server to setup TLS within the TLS connection to the relay.
 - `dhxcp` - new option which does ephemeral (e.g. per connection) ECDH/X25519 exchange as part of the source/destination connect
and asymmetrically encrypts data with Chacha20Poly1305. A good compromise between maturity, security, and performance.

By default `connet` doesn't encrypt relay connections (`relay-encryptions = ["none"]`) (e.g. you are running your own trusted relay).
When multiple values are set (e.g. `relay-encryptions = ["none", "dhxcp", "tls"]`) it will prefer the most secure/mature option
(`tls` in this case, then `dhxcp`), but fallback to `none` in case the other peer is not configured to use encryption yet.
Only setting one encryption option (for example `relay-encryptions = ["tls"]`), is the most strict configuration, which will
require same encryption at both clients (e.g. source and destination).

### Source load balancer

By default, a peer with a source endpoint will try to connect to any active peer with a destination endpoint, trying them all
in order of their latency, preferring direct peer-to-peer connections over the ones going through a relay. This effectively
means that the destination peer with the best latency will receive all connections from the source peer. If you instead need
to spread the load between all active peers, you can utilize `lb-policy/lb-retry/lb-retry-max` configuration in the source endpoint. 

To configure load balancing, you start by choosing `lb-policy`, which defines in what order peer connections are attempted.
`connet` recognizes the following values:
 - `least-latency` - peers are ordered by their latency, lowest first (peers connected only via relay are last)
 - `least-conns` - peers are ordered by the number of active connections, least number of connections first
 - `round-robin` - peers are cycled through, each getting their turn
 - `random` - peers are randomly ordered each time

Next, you need to choose how many of the ordered peers will be tried, via `lb-retry` (and `lb-retry-max`):
 - ` ` - never by default, e.g. the first peer will be attempted and if it fails, the connection will fail
 - `count` - try as many as `lb-retry-max` peers, before giving up. If `lb-retry-max` is empty, `2` is the default
 - `timed` - try for as long as `lb-retry-max` milliseconds, before giving up. If `lb-retry-max` is empty, `1000` milliseconds is the default
 - `all` - try all available peers

#### Dial timeout

By default, both source and destinations will wait forever for a connection to be established (e.g. `dial-timeout = 0`). In case
of load balancing (especially `timed`) it is useful to set these to values lower then `lb-retry-max`, so the system can try
to establish multiple connections within the allotted time.

### Storage

`connet` servers (both control and relay servers) store runtime state on the file system. If you don't explicitly specify 
`store-dir` in the configuration, it will try to use the following:
 - check if `CONNET_STATE_DIR` environment variable is not empty, and use that location
 - then check if `STATE_DIRECTORY` environment variable is not empty, and use that location
 - finally, try to create a new sub-directory in the current's system temporary directory (`TMPDIR`)

When using a temporary sub-directory, every time the server restarts it will loose any state and identity. To prevent this,
you can specify an explicit `store-dir` location, which can be reused between runs.

### Logging

At the root of the config file, you can configure logging (`connet` uses slog internally):
```toml
log-level = "info" # supports fine, debug, info, warn, error, defaults to info
log-format = "text" # supports text and json, defaults to text
```

### Tuning

On some systems, if you might see the following line in the logs:
```
failed to sufficiently increase receive buffer size (was: 208 kiB, wanted: 7168 kiB, got: 416 kiB). See https://github.com/quic-go/quic-go/wiki/UDP-Buffer-Sizes for details.
```

In which case, we recommend visiting the [wiki page](https://github.com/quic-go/quic-go/wiki/UDP-Buffer-Sizes) and applying the recommended changes.

### QUIC stateless reset key

#### Client

If neither `direct-stateless-reset-key` nor `direct-stateless-reset-key-file` has been set, a new key file will be created under
the cache dir (using one of `$CONNET_CACHE_DIR`, `$CACHE_DIRECTORY`, `$XDG_CACHE_DIR` or `$HOME/.cache` on linux), suffixed with the direct address of this client.

#### Server

The server is generating its stateless reset key internally as part of its state kept in `state-dir`.

## Installation

Latest builds of `connet` can be acquired from our [releases](https://github.com/connet-dev/connet/releases) page. Alternatively,
you can use the following installation methods:

### NixOS

`connet` contains NixOS modules that you can use for running:
 - client via [client-module.nix](nix/client-module.nix)
 - server via [server-module.nix](nix/server-module.nix)
 - control server via [control-server-module.nix](nix/control-server-module.nix)
 - relay server via [relay-server-module.nix](nix/relay-server-module.nix)

To configure the client as a service:
```nix
# configuration.nix
{ config, pkgs, ... }:
let
  connet-repo = builtins.fetchGit {
    url = "https://github.com/connet-dev/connet";
    ref = "main";
  };
in
{
  imports = [
    # ...
    "${connet-repo}/nix/client-module.nix"
  ];
  # ...
  services.connet-client = {
    enable = true;
    settings.client = {
      token-file = "/run/keys/connet.token";
      server-addr = "localhost:19190";
      sources.example.url = "tcp://:9000";
    };
  };
}
```

#### Flakes

To configure the client as a service:
```nix
# flake.nix
{
  inputs = {
    # ...
    connet.url = "github.com/connet-dev/connet";
  };
  outputs = { connet, ... }: {
    nixosConfigurations.example = nixpkgs.lib.nixosSystem {
      system = "x86_64-linux";
      modules = [
        # ...
        connet.nixosModules.default
        {
          services.connet-client = {
            enable = true;
            settings.client = {
              token-file = "/run/keys/connet.token";
              server-addr = "localhost:19190";
              sources.example.url = "tcp://:9000";
            };
          };
        }
      ];
    };
  };
}
```

### Docker

Docker images are available at [ghcr.io](https://ghcr.io) and you can pull them via:
```bash
docker pull ghcr.io/connet-dev/connet:latest
```

To run the client you can use something like:
```bash
docker run -p 19192:19192 -p 9000:9000 connet \
  --server-addr "localhost:19190" --token "CLIENT_TOKEN" \
  --src-name "example" --src-url "tcp://:9000"
```

Or if you are using a config file on your system:
```bash
docker run -p 19192:19192 -p 9000:9000 \
  --mount "type=bind,source=/path/to/connet.toml,target=/config/connet.toml" \
  connet --config "/config/connet.toml"
```

## Embedding

Both `connet` client and server (including control and relays) are meant to be embeddable in other programs
(`connet` main just exposes them as CLI). 

### Embedding the client

To create new client use `connet.Connect` function. It will block, while trying to connect and authenticate
to the control server. Any error that happens while connecting will be reported back. The client will continue
reconnecting until the client is `Close`ed. Here is a minimal example of creating new client:

```go
cl, err := connect.Connect(ctx, connet.ClientToken("CLIENT_TOKEN"), connet.ClientControlAddress("connet.dev:19190"))
if err != nil {
  return err
}
defer cl.Close()
// at this point, the client is connected and ready to add destinations/sources
```

To create a new destination or source use the `client.Destination` and `client.Source` methods on the client, for example:

```go
dst, err := cl.Destination(ctx, connet.NewDestinationConfig("example"))
if err != nil {
  return err
}
defer dst.Close()

// or alternatively a source
src, err := cl.Source(ctx, connet.NewSourceConfig("example"))
if err != nil {
  return err
}
defer dst.Close()
```

Once you have a destination or a source, you can use `Destination.Accept` to handle new remote connections for this destination
or `Source.Dial` to connect remotely to a destination. Both return a normal `net.Conn` that you can use for comms.

### Embedding the server (control or relay)

TBD

## Examples

TBD

## Hosting

If you want to use `connet`, but you don't want to run the server yourself, we have also built a hosted service 
at [connet.dev](https://connet.dev). It is free when clients connect directly, builds upon the open source components 
by adding account management and it is one of the easiest way to start. 

## Changelog

### v0.5.0
 - [x] Stateless reset key for the server
 - [x] Name access restrictions for clients
 - [x] File HTTP server
 - [x] Use quic-go tracer, instead of ping (and duration estimation)
 - [x] Optimize global IP restrictions - check earlier
 - [x] Role restrictions for clients
 - [x] proxy proto support
 - [x] update nix modules with new config options

### v0.6.0
 - [x] NixOS testing
 - [x] error wrapping
 - [x] support for multiple config files
 - [x] token passed from cmd should override tokenfile from config
 - [x] client stateless reset key (XDG cache dir by default)
 - [x] untrusted relay encryption
   - [x] support encryption with TLS
   - [x] direct key exchange, signed by certs
 - [x] dial/accept support for src/dst
 - [x] zip and name windows executable .exe

### v0.7.0
 - [x] dynamic source/destination in the client
 - [x] TLS source/destination
 - [x] docs section for embedding into golang programs
 - [x] sni rewrite
 - [x] HTTP source
 - [x] HTTP host rewrite
 - [x] websocket tcp converter
 - [x] client versioning support

### v0.8.0
 - [x] info log on adding/removing endpoint
 - [x] websocket join as a func
 - [x] info log on client connecting
 - [x] multiple ingress addrs
 - [x] protos in single folder, subpackages

### v0.9.0
 - [x] remove expired protocol fields
 - [x] remove expired protocols
 - [x] refactor protocol errors
 - [x] from forward to endpoint
 - [x] compact control/relay stores
 - [x] Support for NAT-PMP (rfc 6886)

### v0.9.1
 - [x] compact multiple segments in stores

### v0.9.2
 - [x] fix docker stateless reset file error
 - [x] improve env usage, pass token from env

### v0.9.3
 - [x] zip distribution for macos
 - [x] embed version when building
 - [x] cleanup and improve cli interface/docs

### v0.9.4
 - [x] destination load balance

### v0.9.12
 - [x] auto-tag release
 - [x] nix embed version on release

### v0.10.0
 - [x] package refactor/rename - move all clients in main connet package
 - [x] fix issue with disconnecting from relay when peer dissapears
 - [x] fix issue with not closing relay connection when relay dissapears

### v0.11.0
<<<<<<< HEAD
 - [ ] rewrite relay protocol to not depend on control connection
=======
 - [ ] rewrite relay to not depend on control connection
>>>>>>> 839dcd0c

### vNext
 - [ ] peer identity and support for options in p2p
 - [ ] raw endpoint protocols
 - [ ] UPnP/IDG and PCP for hole-punching
 - [ ] preshared clients - controless p2p
 - [ ] api to control client/control/relay

## vFuture
 - [ ] UDP support
 - [ ] notarize mac app
 - [ ] systemd dynamic user in nixos
 - [ ] docs section for building the project
 - [ ] mininet testing
 - [ ] gen config
 - [ ] swift/ios/mac and java/android client libraries
 - [ ] relay-to-relay forwarding<|MERGE_RESOLUTION|>--- conflicted
+++ resolved
@@ -643,11 +643,7 @@
  - [x] fix issue with not closing relay connection when relay dissapears
 
 ### v0.11.0
-<<<<<<< HEAD
- - [ ] rewrite relay protocol to not depend on control connection
-=======
  - [ ] rewrite relay to not depend on control connection
->>>>>>> 839dcd0c
 
 ### vNext
  - [ ] peer identity and support for options in p2p
