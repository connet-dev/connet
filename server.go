--- conflicted
+++ resolved
@@ -57,23 +57,7 @@
 		Token: netc.GenServerName("relay"),
 	}
 
-	var clientsIngress []model.IngressConfig
-	for _, addr := range cfg.clientsAddrs {
-		clientsIngress = append(clientsIngress, model.IngressConfig{
-			Addr:  addr,
-			Restr: cfg.clientsRestr,
-		})
-	}
-
 	control, err := control.NewServer(control.Config{
-<<<<<<< HEAD
-		Cert:           cfg.cert,
-		ClientsIngress: clientsIngress,
-		ClientsAuth:    cfg.clientsAuth,
-		RelaysIngress: []model.IngressConfig{
-			{Addr: relaysAddr},
-		},
-=======
 		ClientsIngress: cfg.clientsIngresses,
 		ClientsAuth:    cfg.clientsAuth,
 		RelaysIngress: []control.Ingress{{
@@ -82,7 +66,6 @@
 				Certificates: []tls.Certificate{relaysTLSCert},
 			},
 		}},
->>>>>>> ecf6e002
 		RelaysAuth: selfhosted.NewRelayAuthenticator(relayAuth),
 		Logger:     cfg.logger,
 		Stores:     control.NewFileStores(filepath.Join(cfg.dir, "control")),
