syntax = "proto3";
package relay;

import "error.proto";
import "model.proto";

option go_package = "github.com/connet-dev/connet/proto/pbrelay";

message AuthenticateReq {
  string token = 1;
  repeated model.HostPort addresses = 5;
  bytes reconnect_token = 3;
  string build_version = 4;
<<<<<<< HEAD
  bytes server_certificate = 6;
=======
  string metadata = 6;
>>>>>>> e14aa914
}

message AuthenticateResp {
  error.Error error = 1;
  string control_id = 2;
  bytes reconnect_token = 3;
}

enum ChangeType {
  ChangeUnknown = 0;
  ChangePut = 1;
  ChangeDel = 2;
}

message ClientsReq {
  int64 offset = 1;
}

message ClientsResp {
  repeated Change changes = 1;
  int64 offset = 2;
  bool restart = 3;

  message Change {
    ChangeType change = 1;
    model.Endpoint endpoint = 2;
    model.Role role = 3;
    string certificate_key = 4;
    bytes certificate = 5;
  }
}

message ServersReq {
  int64 offset = 1;
}

message ServersResp {
  repeated Change changes = 1;
  int64 offset = 2;
  bool restart = 3;

  message Change {
    ChangeType change = 1;
    model.Endpoint endpoint = 2;
    bytes server_certificate = 3;
  }
}<|MERGE_RESOLUTION|>--- conflicted
+++ resolved
@@ -11,11 +11,8 @@
   repeated model.HostPort addresses = 5;
   bytes reconnect_token = 3;
   string build_version = 4;
-<<<<<<< HEAD
-  bytes server_certificate = 6;
-=======
   string metadata = 6;
->>>>>>> e14aa914
+  bytes server_certificate = 7;
 }
 
 message AuthenticateResp {
