package certc

import (
	"bytes"
	"context"
	"crypto/ed25519"
	"crypto/rand"
	"crypto/tls"
	"crypto/x509"
	"encoding/hex"
	"fmt"
	"io"
	"net"
	"testing"

	"github.com/quic-go/quic-go"
	"github.com/stretchr/testify/require"
	"golang.org/x/sync/errgroup"
)

func TestChain(t *testing.T) {
	seed := make([]byte, ed25519.SeedSize)
	_, err := io.ReadFull(rand.Reader, seed)
	require.NoError(t, err)
<<<<<<< HEAD
	fmt.Println("seed", hex.EncodeToString(seed))
	priv := ed25519.NewKeyFromSeed(seed)
	require.NoError(t, err)
	fmt.Println("priv", hex.EncodeToString(priv))

	pub := priv.Public().(ed25519.PublicKey)
	fmt.Println("pub", hex.EncodeToString(pub))

	root, err := NewRoot(priv)
=======

	root, err := NewRoot(ed25519.NewKeyFromSeed(seed))
>>>>>>> b9016765
	require.NoError(t, err)

	caPool, err := root.CertPool()
	require.NoError(t, err)

	server, err := root.NewServer(CertOpts{
		Domains: []string{"zzz"},
	})
	require.NoError(t, err)
	serverCert, err := server.TLSCert()
	require.NoError(t, err)

	client, err := root.NewClient()
	require.NoError(t, err)
	clientCert, err := client.TLSCert()
	require.NoError(t, err)

	testConnectivity(t, serverCert, caPool, clientCert, caPool)
	testConnectivityDyn(t, serverCert, caPool, clientCert, caPool)
}

func TestChainRoot(t *testing.T) {
<<<<<<< HEAD
	root, err := NewRoot(nil)
=======
	root, err := NewRootRandom()
>>>>>>> b9016765
	require.NoError(t, err)
	rootCert, err := root.Cert()
	require.NoError(t, err)

	caPool, err := root.CertPool()
	require.NoError(t, err)
	caPool.AddCert(rootCert)

	server, err := root.NewServer(CertOpts{
		Domains: []string{"zzz"},
	})
	require.NoError(t, err)
	serverCert, err := server.TLSCert()
	require.NoError(t, err)

	client, err := root.NewClient()
	require.NoError(t, err)
	clientCert, err := client.TLSCert()
	require.NoError(t, err)

	testConnectivity(t, serverCert, caPool, clientCert, caPool)
	testConnectivityDyn(t, serverCert, caPool, clientCert, caPool)
}

func TestExchange(t *testing.T) {
<<<<<<< HEAD
	serverRoot, err := NewRoot(nil)
=======
	serverRoot, err := NewRootRandom()
>>>>>>> b9016765
	require.NoError(t, err)
	serverCA, err := serverRoot.CertPool()
	require.NoError(t, err)

	serverCert, err := serverRoot.NewServer(CertOpts{
		Domains: []string{"zzz"},
	})
	require.NoError(t, err)
	serverTLS, err := serverCert.TLSCert()
	require.NoError(t, err)

<<<<<<< HEAD
	clientRoot, err := NewRoot(nil)
=======
	clientRoot, err := NewRootRandom()
>>>>>>> b9016765
	require.NoError(t, err)
	clientCA, err := clientRoot.CertPool()
	require.NoError(t, err)

	clientCert, err := clientRoot.NewClient()
	require.NoError(t, err)
	clientTLS, err := clientCert.TLSCert()
	require.NoError(t, err)

	testConnectivity(t, serverTLS, clientCA, clientTLS, serverCA)
	testConnectivityDyn(t, serverTLS, clientCA, clientTLS, serverCA)
}

func TestMulti(t *testing.T) {
<<<<<<< HEAD
	root, err := NewRoot(nil)
=======
	root, err := NewRootRandom()
>>>>>>> b9016765
	require.NoError(t, err)

	serverCert1, err := root.NewServer(CertOpts{
		Domains: []string{"zzz1"},
	})
	require.NoError(t, err)
	serverTLS1, err := serverCert1.TLSCert()
	require.NoError(t, err)
	serverCA1, err := serverCert1.CertPool()
	require.NoError(t, err)

	clientCert1, err := root.NewClient()
	require.NoError(t, err)
	clientTLS1, err := clientCert1.TLSCert()
	require.NoError(t, err)

	serverCert2, err := root.NewServer(CertOpts{
		Domains: []string{"zzz2"},
	})
	require.NoError(t, err)
	serverTLS2, err := serverCert2.TLSCert()
	require.NoError(t, err)
	serverCA2, err := serverCert2.CertPool()
	require.NoError(t, err)

	clientCert2, err := root.NewClient()
	require.NoError(t, err)
	clientTLS2, err := clientCert2.TLSCert()
	require.NoError(t, err)

	clientCA := x509.NewCertPool()
	clientXCert1, err := clientCert1.Cert()
	require.NoError(t, err)
	clientCA.AddCert(clientXCert1)
	clientXCert2, err := clientCert2.Cert()
	require.NoError(t, err)
	clientCA.AddCert(clientXCert2)

	serverConf := &tls.Config{
		Certificates: []tls.Certificate{serverTLS1, serverTLS2},
		ClientCAs:    clientCA,
		ClientAuth:   tls.RequireAndVerifyClientCert,
		NextProtos:   []string{"test"},
	}

	clientConf1 := &tls.Config{
		Certificates: []tls.Certificate{clientTLS1},
		RootCAs:      serverCA1,
		ServerName:   "zzz1",
		NextProtos:   []string{"test"},
	}

	testConnectivityTLS(t, serverConf, clientConf1)

	clientConf2 := &tls.Config{
		Certificates: []tls.Certificate{clientTLS2},
		RootCAs:      serverCA2,
		ServerName:   "zzz2",
		NextProtos:   []string{"test"},
	}

	testConnectivityTLS(t, serverConf, clientConf2)
}

func testConnectivity(t *testing.T, serverCert tls.Certificate, clientCA *x509.CertPool, clientCert tls.Certificate, rootCA *x509.CertPool) {
	serverConf := &tls.Config{
		Certificates: []tls.Certificate{serverCert},
		ClientCAs:    clientCA,
		ClientAuth:   tls.RequireAndVerifyClientCert,
		NextProtos:   []string{"test"},
	}

	clientConf := &tls.Config{
		Certificates: []tls.Certificate{clientCert},
		RootCAs:      rootCA,
		ServerName:   serverCert.Leaf.DNSNames[0],
		NextProtos:   []string{"test"},
	}

	testConnectivityTLS(t, serverConf, clientConf)
}

func testConnectivityDyn(t *testing.T, serverCert tls.Certificate, clientCA *x509.CertPool, clientCert tls.Certificate, rootCA *x509.CertPool) {
	serverConf := &tls.Config{
		ClientAuth: tls.RequireAndVerifyClientCert,
		NextProtos: []string{"test"},
	}
	serverConf.GetConfigForClient = func(_ *tls.ClientHelloInfo) (*tls.Config, error) {
		conf := serverConf.Clone()
		conf.Certificates = []tls.Certificate{serverCert}
		conf.ClientCAs = clientCA
		return conf, nil
	}

	clientConf := &tls.Config{
		Certificates: []tls.Certificate{clientCert},
		RootCAs:      rootCA,
		ServerName:   serverCert.Leaf.DNSNames[0],
		NextProtos:   []string{"test"},
	}

	testConnectivityTLS(t, serverConf, clientConf)
}

//nolint:errcheck
func testConnectivityTLS(t *testing.T, serverConf *tls.Config, clientConf *tls.Config) {
	udpConn, err := net.ListenUDP("udp4", &net.UDPAddr{Port: 12345})
	require.NoError(t, err)
	defer udpConn.Close()

	l, err := quic.Listen(udpConn, serverConf, &quic.Config{})
	require.NoError(t, err)
	defer l.Close()

	g, ctx := errgroup.WithContext(context.Background())
	g.Go(func() error {
		c, err := l.Accept(ctx)
		if err != nil {
			return fmt.Errorf("server accept conn: %w", err)
		}

		peerCerts := c.ConnectionState().TLS.PeerCertificates
		if len(peerCerts) != 1 {
			return fmt.Errorf("expected 1 client certificate, but found: %d", len(peerCerts))
		}
		if !bytes.Equal(peerCerts[0].Raw, clientConf.Certificates[0].Leaf.Raw) {
			return fmt.Errorf("expected matching certs")
		}

		s, err := c.AcceptStream(ctx)
		if err != nil {
			return fmt.Errorf("server accept stream: %w", err)
		}
		defer s.Close()

		buf := make([]byte, 1)
		if _, err := io.ReadFull(s, buf); err != nil {
			return fmt.Errorf("server read: %w", err)
		}
		if _, err := s.Write(buf); err != nil {
			return fmt.Errorf("server write: %w", err)
		}
		return nil
	})

	c, err := quic.DialAddr(ctx, "127.0.0.1:12345", clientConf, &quic.Config{})
	require.NoError(t, err)
	defer c.CloseWithError(0, "done")

	g.Go(func() error {
		s, err := c.OpenStreamSync(context.Background())
		if err != nil {
			return fmt.Errorf("client stream: %w", err)
		}
		defer s.Close()

		buf := make([]byte, 1)
		buf[0] = 33
		if _, err := s.Write(buf); err != nil {
			return fmt.Errorf("client write: %w", err)
		}
		buf[0] = 0
		if _, err := io.ReadFull(s, buf); err != nil {
			return fmt.Errorf("client read: %w", err)
		}
		return nil
	})

	err = g.Wait()
	require.NoError(t, err)
}<|MERGE_RESOLUTION|>--- conflicted
+++ resolved
@@ -22,7 +22,6 @@
 	seed := make([]byte, ed25519.SeedSize)
 	_, err := io.ReadFull(rand.Reader, seed)
 	require.NoError(t, err)
-<<<<<<< HEAD
 	fmt.Println("seed", hex.EncodeToString(seed))
 	priv := ed25519.NewKeyFromSeed(seed)
 	require.NoError(t, err)
@@ -32,10 +31,6 @@
 	fmt.Println("pub", hex.EncodeToString(pub))
 
 	root, err := NewRoot(priv)
-=======
-
-	root, err := NewRoot(ed25519.NewKeyFromSeed(seed))
->>>>>>> b9016765
 	require.NoError(t, err)
 
 	caPool, err := root.CertPool()
@@ -58,11 +53,7 @@
 }
 
 func TestChainRoot(t *testing.T) {
-<<<<<<< HEAD
-	root, err := NewRoot(nil)
-=======
 	root, err := NewRootRandom()
->>>>>>> b9016765
 	require.NoError(t, err)
 	rootCert, err := root.Cert()
 	require.NoError(t, err)
@@ -88,11 +79,7 @@
 }
 
 func TestExchange(t *testing.T) {
-<<<<<<< HEAD
-	serverRoot, err := NewRoot(nil)
-=======
 	serverRoot, err := NewRootRandom()
->>>>>>> b9016765
 	require.NoError(t, err)
 	serverCA, err := serverRoot.CertPool()
 	require.NoError(t, err)
@@ -104,11 +91,7 @@
 	serverTLS, err := serverCert.TLSCert()
 	require.NoError(t, err)
 
-<<<<<<< HEAD
-	clientRoot, err := NewRoot(nil)
-=======
 	clientRoot, err := NewRootRandom()
->>>>>>> b9016765
 	require.NoError(t, err)
 	clientCA, err := clientRoot.CertPool()
 	require.NoError(t, err)
@@ -123,11 +106,7 @@
 }
 
 func TestMulti(t *testing.T) {
-<<<<<<< HEAD
-	root, err := NewRoot(nil)
-=======
 	root, err := NewRootRandom()
->>>>>>> b9016765
 	require.NoError(t, err)
 
 	serverCert1, err := root.NewServer(CertOpts{
