--- conflicted
+++ resolved
@@ -23,28 +23,16 @@
 	sk  crypto.PrivateKey
 }
 
-<<<<<<< HEAD
-type CertOpts struct {
-	Domains    []string
-	IPs        []net.IP
-	PrivateKey crypto.PrivateKey
-}
-
-type certType struct{ string }
-
-var (
-	intermediateCert = certType{"intermediate"}
-	serverCert       = certType{"server"}
-	clientCert       = certType{"client"}
-)
-
-=======
->>>>>>> cdc79ed3
-func NewRoot() (*Cert, error) {
-	_, priv, err := ed25519.GenerateKey(rand.Reader)
-	if err != nil {
-		return nil, err
-	}
+func NewRoot(sk ed25519.PrivateKey) (*Cert, error) {
+	if sk == nil {
+		if _, priv, err := ed25519.GenerateKey(rand.Reader); err != nil {
+			return nil, err
+		} else {
+			sk = priv
+		}
+	}
+
+	pk := sk.Public().(ed25519.PublicKey)
 
 	template := &x509.Certificate{
 		SerialNumber: big.NewInt(time.Now().UnixMicro()),
@@ -54,6 +42,9 @@
 
 		Subject: SharedSubject,
 
+		SubjectKeyId:   pk,
+		AuthorityKeyId: pk,
+
 		BasicConstraintsValid: true,
 		IsCA:                  true,
 
@@ -61,16 +52,13 @@
 		ExtKeyUsage: []x509.ExtKeyUsage{},
 	}
 
-	der, err := x509.CreateCertificate(rand.Reader, template, template, priv.Public(), priv)
-	if err != nil {
-		return nil, err
-	}
-	return &Cert{der, priv}, nil
-}
-
-<<<<<<< HEAD
-func (c *Cert) new(typ certType, opts CertOpts) (*Cert, error) {
-=======
+	der, err := x509.CreateCertificate(rand.Reader, template, template, pk, sk)
+	if err != nil {
+		return nil, err
+	}
+	return &Cert{der, sk}, nil
+}
+
 type CertOpts struct {
 	Domains []string
 	IPs     []net.IP
@@ -87,50 +75,14 @@
 }
 
 func (c *Cert) NewServer(opts CertOpts) (*Cert, error) {
->>>>>>> cdc79ed3
 	parent, err := x509.ParseCertificate(c.der)
 	if err != nil {
 		return nil, err
 	}
 
-<<<<<<< HEAD
-	var privateKey crypto.PrivateKey
-	switch parent.PublicKeyAlgorithm {
-	case x509.RSA:
-		if opts.PrivateKey != nil {
-			if rsapk := opts.PrivateKey.(*rsa.PrivateKey); rsapk != nil {
-				privateKey = rsapk
-			} else {
-				privateKey, err = rsa.GenerateKey(rand.Reader, 4096)
-			}
-		} else {
-			privateKey, err = rsa.GenerateKey(rand.Reader, 4096)
-		}
-	case x509.ECDSA:
-		if opts.PrivateKey != nil {
-			if edpk := opts.PrivateKey.(*ecdsa.PrivateKey); edpk != nil {
-				privateKey = edpk
-			} else {
-				privateKey, err = ecdsa.GenerateKey(elliptic.P384(), rand.Reader)
-			}
-		} else {
-			privateKey, err = ecdsa.GenerateKey(elliptic.P384(), rand.Reader)
-		}
-	case x509.Ed25519:
-		if opts.PrivateKey != nil {
-			if edpk := opts.PrivateKey.(ed25519.PrivateKey); edpk != nil {
-				privateKey = edpk
-			} else {
-				_, privateKey, err = ed25519.GenerateKey(rand.Reader)
-			}
-		} else {
-			_, privateKey, err = ed25519.GenerateKey(rand.Reader)
-		}
-=======
-	pub, priv, err := ed25519.GenerateKey(rand.Reader)
-	if err != nil {
-		return nil, err
->>>>>>> cdc79ed3
+	pk, sk, err := ed25519.GenerateKey(rand.Reader)
+	if err != nil {
+		return nil, err
 	}
 
 	subject, err := opts.subject()
@@ -147,6 +99,9 @@
 		Issuer:  parent.Subject,
 		Subject: subject,
 
+		AuthorityKeyId: parent.SubjectKeyId,
+		SubjectKeyId:   pk,
+
 		DNSNames:    opts.Domains,
 		IPAddresses: opts.IPs,
 
@@ -157,16 +112,12 @@
 		ExtKeyUsage: []x509.ExtKeyUsage{x509.ExtKeyUsageServerAuth},
 	}
 
-<<<<<<< HEAD
-	csrData, err := x509.CreateCertificateRequest(rand.Reader, csrTemplate, privateKey)
-=======
-	der, err := x509.CreateCertificate(rand.Reader, certTemplate, parent, pub, c.sk)
->>>>>>> cdc79ed3
-	if err != nil {
-		return nil, err
-	}
-
-	return &Cert{der, priv}, nil
+	der, err := x509.CreateCertificate(rand.Reader, certTemplate, parent, pk, c.sk)
+	if err != nil {
+		return nil, err
+	}
+
+	return &Cert{der, sk}, nil
 }
 
 func (c *Cert) NewClient() (*Cert, error) {
@@ -175,7 +126,7 @@
 		return nil, err
 	}
 
-	pub, priv, err := ed25519.GenerateKey(rand.Reader)
+	pk, sk, err := ed25519.GenerateKey(rand.Reader)
 	if err != nil {
 		return nil, err
 	}
@@ -189,68 +140,24 @@
 		Issuer:  parent.Subject,
 		Subject: SharedSubject,
 
+		AuthorityKeyId: parent.SubjectKeyId,
+		SubjectKeyId:   pk,
+
 		BasicConstraintsValid: false,
 		IsCA:                  false,
 
-<<<<<<< HEAD
-	switch typ {
-	case intermediateCert:
-		certTemplate.BasicConstraintsValid = true
-		certTemplate.IsCA = true
-
-		switch parent.PublicKeyAlgorithm {
-		case x509.RSA:
-			// TODO
-		case x509.ECDSA:
-			// TODO
-		case x509.Ed25519:
-			certTemplate.SubjectKeyId = csr.PublicKey.(ed25519.PublicKey)
-		}
-
-		certTemplate.KeyUsage = x509.KeyUsageDigitalSignature | x509.KeyUsageCertSign | x509.KeyUsageCRLSign
-		certTemplate.ExtKeyUsage = []x509.ExtKeyUsage{}
-	case serverCert:
-		certTemplate.AuthorityKeyId = parent.SubjectKeyId
-
-		certTemplate.KeyUsage = x509.KeyUsageDigitalSignature | x509.KeyUsageKeyEncipherment | x509.KeyUsageContentCommitment
-		certTemplate.ExtKeyUsage = []x509.ExtKeyUsage{x509.ExtKeyUsageServerAuth}
-	case clientCert:
-		certTemplate.AuthorityKeyId = parent.SubjectKeyId
-
-		certTemplate.KeyUsage = x509.KeyUsageDigitalSignature | x509.KeyUsageKeyAgreement | x509.KeyUsageContentCommitment
-		certTemplate.ExtKeyUsage = []x509.ExtKeyUsage{x509.ExtKeyUsageClientAuth}
-	}
-
-	der, err := x509.CreateCertificate(rand.Reader, certTemplate, parent, csr.PublicKey, c.sk)
-=======
 		KeyUsage:    x509.KeyUsageDigitalSignature | x509.KeyUsageKeyAgreement | x509.KeyUsageContentCommitment,
 		ExtKeyUsage: []x509.ExtKeyUsage{x509.ExtKeyUsageClientAuth},
 	}
 
-	der, err := x509.CreateCertificate(rand.Reader, certTemplate, parent, pub, c.sk)
->>>>>>> cdc79ed3
-	if err != nil {
-		return nil, err
-	}
-
-	return &Cert{der, privateKey}, nil
-}
-
-<<<<<<< HEAD
-func (c *Cert) NewIntermediate(opts CertOpts) (*Cert, error) {
-	return c.new(intermediateCert, opts)
-}
-
-func (c *Cert) NewServer(opts CertOpts) (*Cert, error) {
-	return c.new(serverCert, opts)
-}
-
-func (c *Cert) NewClient(opts CertOpts) (*Cert, error) {
-	return c.new(clientCert, opts)
-}
-
-=======
->>>>>>> cdc79ed3
+	der, err := x509.CreateCertificate(rand.Reader, certTemplate, parent, pk, c.sk)
+	if err != nil {
+		return nil, err
+	}
+
+	return &Cert{der, sk}, nil
+}
+
 func (c *Cert) Cert() (*x509.Certificate, error) {
 	return x509.ParseCertificate(c.der)
 }
@@ -282,32 +189,6 @@
 	}, nil
 }
 
-<<<<<<< HEAD
-func (c *Cert) Encode(certOut io.Writer, keyOut io.Writer) error {
-	if err := pem.Encode(certOut, &pem.Block{
-		Type:  "CERTIFICATE",
-		Bytes: c.der,
-	}); err != nil {
-		return fmt.Errorf("cert encode: %w", err)
-	}
-
-	keyData, err := x509.MarshalPKCS8PrivateKey(c.sk)
-	if err != nil {
-		return fmt.Errorf("key marshal: %w", err)
-	}
-
-	if err := pem.Encode(keyOut, &pem.Block{
-		Type:  "PRIVATE KEY",
-		Bytes: keyData,
-	}); err != nil {
-		return fmt.Errorf("key encode: %w", err)
-	}
-
-	return nil
-}
-
-=======
->>>>>>> cdc79ed3
 func (c *Cert) EncodeToMemory() ([]byte, []byte, error) {
 	certPEM := pem.EncodeToMemory(&pem.Block{
 		Type:  "CERTIFICATE",
@@ -348,29 +229,4 @@
 	}
 
 	return &Cert{der: certDER.Bytes, sk: keyValue}, nil
-<<<<<<< HEAD
-}
-
-func SelfSigned(domain string) (tls.Certificate, *x509.CertPool, error) {
-	root, err := NewRoot()
-	if err != nil {
-		return tls.Certificate{}, nil, err
-	}
-	cert, err := root.NewServer(CertOpts{
-		Domains: []string{domain},
-	})
-	if err != nil {
-		return tls.Certificate{}, nil, err
-	}
-	tlsCert, err := cert.TLSCert()
-	if err != nil {
-		return tls.Certificate{}, nil, err
-	}
-	pool, err := cert.CertPool()
-	if err != nil {
-		return tls.Certificate{}, nil, err
-	}
-	return tlsCert, pool, nil
-=======
->>>>>>> cdc79ed3
 }