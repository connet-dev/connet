--- conflicted
+++ resolved
@@ -29,19 +29,11 @@
 
 func NewRoot(sk ed25519.PrivateKey) (*Cert, error) {
 	if sk == nil {
-<<<<<<< HEAD
-		if _, priv, err := ed25519.GenerateKey(rand.Reader); err != nil {
-			return nil, err
-		} else {
-			sk = priv
-		}
-=======
 		_, priv, err := ed25519.GenerateKey(rand.Reader)
 		if err != nil {
 			return nil, err
 		}
 		sk = priv
->>>>>>> b9016765
 	}
 
 	pk := sk.Public().(ed25519.PublicKey)
@@ -64,11 +56,7 @@
 		ExtKeyUsage: []x509.ExtKeyUsage{},
 	}
 
-<<<<<<< HEAD
 	der, err := x509.CreateCertificate(rand.Reader, template, template, pk, sk)
-=======
-	der, err := x509.CreateCertificate(rand.Reader, template, template, sk.Public(), sk)
->>>>>>> b9016765
 	if err != nil {
 		return nil, err
 	}
