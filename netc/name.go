--- conflicted
+++ resolved
@@ -10,21 +10,12 @@
 
 var DNSSECEncoding = base32.NewEncoding("0123456789abcdefghijklmnopqrstuv").WithPadding(base32.NoPadding)
 
-<<<<<<< HEAD
-func IsSubdomain(domain string, suffix string) bool {
-	return strings.HasSuffix(domain, fmt.Sprintf(".%s.invalid", suffix))
-}
-
-func GenDomainName(suffix string) string {
-	return fmt.Sprintf("%s.%s.invalid", GenName(), suffix)
-=======
 func IsSubdomain(domain string, realm string) bool {
 	return strings.HasSuffix(domain, fmt.Sprintf(".%s.invalid", realm))
 }
 
 func GenDomainName(realm string) string {
 	return fmt.Sprintf("%s.%s.invalid", GenName(), realm)
->>>>>>> 4ce0b67a
 }
 
 func GenName() string {
