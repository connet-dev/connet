--- conflicted
+++ resolved
@@ -38,32 +38,16 @@
 	logger *slog.Logger
 }
 
-<<<<<<< HEAD
-func runRelay(
-	ctx context.Context,
-	local *peer,
-	id relayID,
-	hps []model.HostPort,
-	serverConf *serverTLSConfig,
-	logger *slog.Logger,
-) *relay {
-=======
 func runRelay(ctx context.Context, local *peer, id relayID, hps []model.HostPort, serverConf *serverTLSConfig, logger *slog.Logger) *relay {
->>>>>>> 839dcd0c
 	ctx, cancel := context.WithCancel(ctx)
 	r := &relay{
 		local: local,
 
 		serverID:        id,
 		serverHostports: hps,
-<<<<<<< HEAD
-		cancel:          cancel,
-		logger:          logger.With("relay", id, "addrs", hps),
-=======
 
 		cancel: cancel,
 		logger: logger.With("relay", id, "addrs", hps),
->>>>>>> 839dcd0c
 	}
 	r.serverConf.Store(serverConf)
 	go r.run(ctx)
@@ -180,7 +164,6 @@
 			quicc.LogRTTStats(conn, r.logger)
 		}
 	}
-<<<<<<< HEAD
 }
 
 type directRelay struct {
@@ -378,6 +361,4 @@
 	})
 
 	return g.Wait()
-=======
->>>>>>> 839dcd0c
 }