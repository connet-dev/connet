--- conflicted
+++ resolved
@@ -155,18 +155,7 @@
 	r.local.addRelayConn(r.serverID, conn)
 	defer r.local.removeRelayConn(r.serverID)
 
-<<<<<<< HEAD
-	quicc.LogRTTStats(conn, r.logger)
-	for {
-		select {
-		case <-ctx.Done():
-			return context.Cause(ctx)
-		case <-conn.Context().Done():
-			return context.Cause(conn.Context())
-		case <-time.After(30 * time.Second):
-			quicc.LogRTTStats(conn, r.logger)
-		}
-	}
+	return quicc.WaitLogRTTStats(ctx, conn, r.logger)
 }
 
 type directRelay struct {
@@ -364,7 +353,4 @@
 	})
 
 	return g.Wait()
-=======
-	return quicc.WaitLogRTTStats(ctx, conn, r.logger)
->>>>>>> 32f6b021
 }