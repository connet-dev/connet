package main

import (
	"context"
	"fmt"
	"log/slog"
	"net"

	"github.com/connet-dev/connet"
	"github.com/connet-dev/connet/control"
	"github.com/connet-dev/connet/restr"
	"github.com/connet-dev/connet/selfhosted"
	"github.com/spf13/cobra"
)

type ControlConfig struct {
	ClientsIngresses         []ControlIngress   `toml:"clients-ingress"`
	ClientsTokensFile        string             `toml:"clients-tokens-file"`
	ClientsTokens            []string           `toml:"clients-tokens"`
	ClientsTokenRestrictions []TokenRestriction `toml:"clients-token-restriction"`

	RelaysIngresses         []ControlIngress `toml:"relays-ingress"`
	RelaysTokensFile        string           `toml:"relays-tokens-file"`
	RelaysTokens            []string         `toml:"relays-tokens"`
	RelaysTokenRestrictions []IPRestriction  `toml:"relays-token-restriction"`

	StatusAddr string `toml:"status-addr"`
	StoreDir   string `toml:"store-dir"`
}

type ControlIngress struct {
	Addr string `toml:"addr"`
	Cert string `toml:"cert-file"`
	Key  string `toml:"key-file"`
	IPRestriction
}

type IPRestriction struct {
	AllowCIDRs []string `toml:"allow-cidrs"`
	DenyCIDRs  []string `toml:"deny-cidrs"`
}

type TokenRestriction struct {
	NameMatches string `toml:"name-matches"`
	RoleMatches string `toml:"role-matches"`
	IPRestriction
}

func controlCmd() *cobra.Command {
	cmd := &cobra.Command{
		Use:   "control",
		Short: "Run a connet control server",
	}
	cmd.Flags().SortFlags = false

<<<<<<< HEAD
	filenames := cmd.Flags().StringArray("config", nil, "config file to load, can be passed multiple times")
=======
	filenames := addConfigsFlag(cmd)
>>>>>>> 993d8f24

	var flagsConfig Config
	flagsConfig.addLogFlags(cmd)

	var commonIngress ControlIngress
	cmd.Flags().StringVar(&commonIngress.Cert, "cert-file", "", "default servers' TLS certificate file (pem format)")
	cmd.Flags().StringVar(&commonIngress.Key, "key-file", "", "default servers' TLS certificate private key file (pem format)")

	cmd.Flags().StringVar(&flagsConfig.Control.ClientsTokensFile, "clients-tokens-file", "", "file containing a list of client auth tokens (token per line)")
	cmd.Flags().StringArrayVar(&flagsConfig.Control.ClientsTokens, "clients-tokens", nil, "list of client auth tokens (fallback when 'client-tokens-file' is not specified)")

	var clientIngress ControlIngress
	cmd.Flags().StringVar(&clientIngress.Addr, "clients-addr", "", "clients server address to listen for connections (UDP/QUIC, [host]:port) (defaults to ':19190')")
	cmd.Flags().StringVar(&clientIngress.Cert, "clients-cert-file", "", "clients server TLS certificate file (pem format) (defaults to 'cert-file' if unspecified)")
	cmd.Flags().StringVar(&clientIngress.Key, "clients-key-file", "", "clients server TLS certificate key file (pem format) (defaults to 'key-file' if unspecified)")
	cmd.Flags().StringArrayVar(&clientIngress.AllowCIDRs, "clients-allow-cidr", nil, "list of allowed networks for client connections (CIDR format)")
	cmd.Flags().StringArrayVar(&clientIngress.DenyCIDRs, "clients-deny-cidr", nil, "list of denied networks for client connections (CIDR format)")

	cmd.Flags().StringVar(&flagsConfig.Control.RelaysTokensFile, "relays-tokens-file", "", "file containing a list of relay auth tokens (token per line)")
	cmd.Flags().StringArrayVar(&flagsConfig.Control.RelaysTokens, "relays-tokens", nil, "list of relay auth tokens (fallback when 'relay-tokens-file' is not specified)")

	var relayIngress ControlIngress
	cmd.Flags().StringVar(&relayIngress.Addr, "relays-addr", "", "relays server address to listen for connections (UDP/QUIC, [host]:port) (defaults to ':19189')")
	cmd.Flags().StringVar(&relayIngress.Cert, "relays-cert-file", "", "relays server TLS certificate file (pem format) (defaults to 'cert-file' if unspecified)")
	cmd.Flags().StringVar(&relayIngress.Key, "relays-key-file", "", "relays server TLS certificate key file (pem format) (defaults to 'key-file' if unspecified)")
	cmd.Flags().StringArrayVar(&relayIngress.AllowCIDRs, "relays-allow-cidr", nil, "list of allowed networks for relay connections (CIDR format)")
	cmd.Flags().StringArrayVar(&relayIngress.DenyCIDRs, "relays-deny-cidr", nil, "list of denied networks for relay connections (CIDR format)")

	addStatusAddrFlag(cmd, &flagsConfig.Control.StatusAddr)
	addStoreDirFlag(cmd, &flagsConfig.Control.StoreDir)

	cmd.RunE = wrapErr("run connet control server", func(cmd *cobra.Command, _ []string) error {
		cfg, err := loadConfigs(*filenames)
		if err != nil {
			return fmt.Errorf("load config: %w", err)
		}

		clientIngress = clientIngress.merge(commonIngress)
		if !clientIngress.isZero() {
			flagsConfig.Control.ClientsIngresses = append(flagsConfig.Control.ClientsIngresses, clientIngress)
		}

		relayIngress = relayIngress.merge(commonIngress)
		if !relayIngress.isZero() {
			flagsConfig.Control.RelaysIngresses = append(flagsConfig.Control.RelaysIngresses, relayIngress)
		}

		cfg.merge(flagsConfig)

		logger, err := logger(cfg)
		if err != nil {
			return fmt.Errorf("configure logger: %w", err)
		}

		return controlRun(cmd.Context(), cfg.Control, logger)
	})

	return cmd
}

func controlRun(ctx context.Context, cfg ControlConfig, logger *slog.Logger) error {
	var err error

	controlCfg := control.Config{
		Logger: logger,
	}

	var usedClientsDefault bool
	for ix, ingressCfg := range cfg.ClientsIngresses {
		if ingressCfg.Addr == "" && !usedClientsDefault {
			ingressCfg.Addr = ":19190"
			usedClientsDefault = true
		}
		if ingress, err := ingressCfg.parse(); err != nil {
			return fmt.Errorf("parse client ingress at %d: %w", ix, err)
		} else {
			controlCfg.ClientsIngress = append(controlCfg.ClientsIngress, ingress)
		}
	}

	clientTokens := cfg.ClientsTokens
	if cfg.ClientsTokensFile != "" {
		clientTokens, err = loadTokens(cfg.ClientsTokensFile)
		if err != nil {
			return fmt.Errorf("load clients tokens: %w", err)
		}
	}
	controlCfg.ClientsAuth, err = parseClientAuth(clientTokens, cfg.ClientsTokenRestrictions)
	if err != nil {
		return err
	}

	var usedRelaysDefault bool
	for ix, ingressCfg := range cfg.RelaysIngresses {
		if ingressCfg.Addr == "" && !usedRelaysDefault {
			ingressCfg.Addr = ":19189"
			usedRelaysDefault = true
		}
		if ingress, err := ingressCfg.parse(); err != nil {
			return fmt.Errorf("parse relay ingress at %d: %w", ix, err)
		} else {
			controlCfg.RelaysIngress = append(controlCfg.RelaysIngress, ingress)
		}
	}

	relayTokens := cfg.RelaysTokens
	if cfg.RelaysTokensFile != "" {
		relayTokens, err = loadTokens(cfg.RelaysTokensFile)
		if err != nil {
			return fmt.Errorf("load relays tokens: %w", err)
		}
	}
	controlCfg.RelaysAuth, err = parseRelayAuth(relayTokens, cfg.RelaysTokenRestrictions)
	if err != nil {
		return err
	}

	var statusAddr *net.TCPAddr
	if cfg.StatusAddr != "" {
		addr, err := net.ResolveTCPAddr("tcp", cfg.StatusAddr)
		if err != nil {
			return fmt.Errorf("resolve status address: %w", err)
		}
		statusAddr = addr
	}

	if cfg.StoreDir == "" {
		dir, err := connet.StoreDirFromEnv("connet-control-")
		if err != nil {
			return fmt.Errorf("store dir from env: %w", err)
		}
		logger.Info("using default store directory", "dir", dir)
		cfg.StoreDir = dir
	}
	controlCfg.Stores = control.NewFileStores(cfg.StoreDir)

	srv, err := control.NewServer(controlCfg)
	if err != nil {
		return fmt.Errorf("create control server: %w", err)
	}
	return runWithStatus(ctx, srv, statusAddr, logger)
}

func (cfg ControlIngress) parse() (control.Ingress, error) {
	return control.NewIngressBuilder().
		WithAddrFrom(cfg.Addr).
		WithTLSCertFrom(cfg.Cert, cfg.Key).
		WithRestrFrom(cfg.AllowCIDRs, cfg.DenyCIDRs).
		Ingress()
}

func parseClientAuth(tokens []string, restrs []TokenRestriction) (control.ClientAuthenticator, error) {
	switch {
	case len(restrs) == 0:
		restrs = make([]TokenRestriction, len(tokens))
	case len(tokens) != len(restrs):
		return nil, fmt.Errorf("client auth tokens (%d) does not match the number of restrictions (%d)", len(tokens), len(restrs))
	}

	auths := make([]selfhosted.ClientAuthentication, len(tokens))
	for i, r := range restrs {
		ips, err := restr.ParseIP(r.AllowCIDRs, r.DenyCIDRs)
		if err != nil {
			return nil, fmt.Errorf("client auth at %d ip restriction: %w", i, err)
		}
		names, err := restr.ParseName(r.NameMatches)
		if err != nil {
			return nil, fmt.Errorf("client auth at %d name restriction: %w", i, err)
		}
		role, err := parseRole(r.RoleMatches)
		if err != nil {
			return nil, fmt.Errorf("client auth at %d role restriction: %w", i, err)
		}
		auths[i] = selfhosted.ClientAuthentication{
			Token: tokens[i],
			IPs:   ips,
			Names: names,
			Role:  role,
		}
	}
	return selfhosted.NewClientAuthenticator(auths...), nil
}

func parseRelayAuth(tokens []string, restrs []IPRestriction) (control.RelayAuthenticator, error) {
	switch {
	case len(restrs) == 0:
		restrs = make([]IPRestriction, len(tokens))
	case len(tokens) != len(restrs):
		return nil, fmt.Errorf("relay auth tokens (%d) does not match the number of ip restrictions (%d)", len(tokens), len(restrs))
	}

	auths := make([]selfhosted.RelayAuthentication, len(tokens))
	for i, r := range restrs {
		ips, err := restr.ParseIP(r.AllowCIDRs, r.DenyCIDRs)
		if err != nil {
			return nil, fmt.Errorf("relay auth at %d ip restriction: %w", i, err)
		}
		auths[i] = selfhosted.RelayAuthentication{
			Token: tokens[i],
			IPs:   ips,
		}
	}

	return selfhosted.NewRelayAuthenticator(auths...), nil
}

func (c *ControlConfig) merge(o ControlConfig) {
	c.ClientsIngresses = mergeSlices(c.ClientsIngresses, o.ClientsIngresses)
	if len(o.ClientsTokens) > 0 || o.ClientsTokensFile != "" { // new config completely overrides tokens
		c.ClientsTokens = o.ClientsTokens
		c.ClientsTokensFile = o.ClientsTokensFile
	}
	c.ClientsTokenRestrictions = mergeSlices(c.ClientsTokenRestrictions, o.ClientsTokenRestrictions)

	c.RelaysIngresses = mergeSlices(c.RelaysIngresses, o.RelaysIngresses)
	if len(o.RelaysTokens) > 0 || o.RelaysTokensFile != "" { // new config completely overrides tokens
		c.RelaysTokens = o.RelaysTokens
		c.RelaysTokensFile = o.RelaysTokensFile
	}
	c.RelaysTokenRestrictions = mergeSlices(c.RelaysTokenRestrictions, o.RelaysTokenRestrictions)

	c.StatusAddr = override(c.StatusAddr, o.StatusAddr)
	c.StoreDir = override(c.StoreDir, o.StoreDir)
}

func (c ControlIngress) merge(o ControlIngress) ControlIngress {
	return ControlIngress{
		Addr:          override(c.Addr, o.Addr),
		Cert:          override(c.Cert, o.Cert),
		Key:           override(c.Key, o.Key),
		IPRestriction: c.IPRestriction.merge(o.IPRestriction),
	}
}

func (c TokenRestriction) merge(o TokenRestriction) TokenRestriction {
	return TokenRestriction{
		NameMatches:   override(c.NameMatches, o.NameMatches),
		RoleMatches:   override(c.RoleMatches, o.RoleMatches),
		IPRestriction: c.IPRestriction.merge(o.IPRestriction),
	}
}

func (c IPRestriction) merge(o IPRestriction) IPRestriction {
	return IPRestriction{
		AllowCIDRs: overrides(c.AllowCIDRs, o.AllowCIDRs),
		DenyCIDRs:  overrides(c.DenyCIDRs, o.DenyCIDRs),
	}
}

func (s ControlIngress) isZero() bool {
	return s.Addr == "" && s.Cert == "" && s.Key == "" && len(s.AllowCIDRs) == 0 && len(s.DenyCIDRs) == 0
}

var _ = TokenRestriction.merge<|MERGE_RESOLUTION|>--- conflicted
+++ resolved
@@ -53,11 +53,7 @@
 	}
 	cmd.Flags().SortFlags = false
 
-<<<<<<< HEAD
-	filenames := cmd.Flags().StringArray("config", nil, "config file to load, can be passed multiple times")
-=======
 	filenames := addConfigsFlag(cmd)
->>>>>>> 993d8f24
 
 	var flagsConfig Config
 	flagsConfig.addLogFlags(cmd)
