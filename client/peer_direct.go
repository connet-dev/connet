package client

import (
	"context"
	"crypto/tls"
	"crypto/x509"
	"errors"
	"fmt"
	"log/slog"
	"net"
	"net/netip"
	"time"

	"github.com/connet-dev/connet/model"
	"github.com/connet-dev/connet/netc"
	"github.com/connet-dev/connet/notify"
	"github.com/connet-dev/connet/pb"
	"github.com/connet-dev/connet/pbc"
	"github.com/connet-dev/connet/pbs"
	"github.com/connet-dev/connet/quicc"
	"github.com/quic-go/quic-go"
	"golang.org/x/sync/errgroup"
)

type directPeer struct {
	local *peer

	remoteID string
	remote   *notify.V[*pbs.ServerPeer]
	incoming *directPeerIncoming
	outgoing *directPeerOutgoing
	relays   *directPeerRelays

	closer chan struct{}

	logger *slog.Logger
}

func newPeering(local *peer, remote *pbs.ServerPeer, logger *slog.Logger) *directPeer {
	return &directPeer{
		local: local,

		remoteID: remote.Id,
		remote:   notify.New(remote),

		closer: make(chan struct{}),

		logger: logger.With("peer", remote.Id),
	}
}

var errPeeringStop = errors.New("peering stopped")

func (p *directPeer) run(ctx context.Context) {
	defer func() {
		active := p.local.removeActiveConns(p.remoteID)
		for _, conn := range active {
			defer conn.CloseWithError(quic.ApplicationErrorCode(pb.Error_DirectConnectionClosed), "connection closed")
		}
	}()

	g, ctx := errgroup.WithContext(ctx)

	g.Go(func() error { return p.runRemote(ctx) })
	g.Go(func() error {
		<-p.closer
		return errPeeringStop
	})

	if err := g.Wait(); err != nil {
		p.logger.Debug("error while running peering", "err", err)
	}
}

func (p *directPeer) stop() {
	close(p.closer)
}

func (p *directPeer) runRemote(ctx context.Context) error {
	return p.remote.Listen(ctx, func(remote *pbs.ServerPeer) error {
		if p.local.isDirect() && (remote.Direct != nil || len(remote.Directs) > 0) {
			if p.incoming == nil {
				remoteClientCertBytes := remote.ClientCertificate
				if len(remoteClientCertBytes) == 0 {
					remoteClientCertBytes = remote.Direct.ClientCertificate
				}
				remoteClientCert, err := x509.ParseCertificate(remoteClientCertBytes)
				if err != nil {
					return fmt.Errorf("parse client certificate: %w", err)
				}
				p.incoming = newDirectPeerIncoming(ctx, p, remoteClientCert)
			}

			if p.outgoing == nil {
				remoteServerCertBytes := remote.ServerCertificate
				if len(remoteServerCertBytes) == 0 {
					remoteServerCertBytes = remote.Direct.ServerCertificate
				}
				remoteServerConf, err := newServerTLSConfig(remoteServerCertBytes)
				if err != nil {
					return fmt.Errorf("parse server certificate: %w", err)
				}

				directs := remote.Directs
				if len(directs) == 0 {
					directs = remote.Direct.Addresses
				}
				addrs := map[netip.AddrPort]struct{}{}
				for _, addr := range directs {
					addrs[addr.AsNetip()] = struct{}{}
				}
				p.outgoing = newDirectPeerOutgoing(ctx, p, remoteServerConf, addrs)
			}
		} else {
			if p.incoming != nil {
				close(p.incoming.closer)
				p.incoming = nil
			}
			if p.outgoing != nil {
				close(p.outgoing.closer)
				p.outgoing = nil
			}
		}

<<<<<<< HEAD
		relays := map[model.RelayID]struct{}{}
		for _, relay := range remote.RelayIds {
			relays[model.RelayID(relay)] = struct{}{}
		}
		if len(remote.RelayIds) == 0 {
			// compat: if remote peer didn't send any relayIds, try useing the relays with the hostport as id
			for _, relay := range remote.Relays {
				relays[model.RelayID(relay.String())] = struct{}{}
			}
=======
		var remotes remoteRelays
		for _, id := range remote.RelayIds {
			if remotes.ids == nil {
				remotes.ids = map[relayID]struct{}{}
			}
			remotes.ids[relayID(id)] = struct{}{}
		}
		for _, hp := range remote.Relays {
			if remotes.hps == nil {
				remotes.hps = map[model.HostPort]struct{}{}
			}
			remotes.hps[model.HostPortFromPB(hp)] = struct{}{}
>>>>>>> 6dcd136e
		}

		switch {
		case p.relays == nil:
			p.relays = newDirectPeerRelays(ctx, p, remotes)
		case remotes.isEmpty():
			close(p.relays.closerCh)
			p.relays = nil
		default:
			p.relays.remotes.Set(remotes)
		}

		return nil
	})
}

var errClosed = errors.New("closed")

type directPeerIncoming struct {
	parent     *directPeer
	clientCert *x509.Certificate
	closer     chan struct{}
	logger     *slog.Logger
}

func newDirectPeerIncoming(ctx context.Context, parent *directPeer, clientCert *x509.Certificate) *directPeerIncoming {
	p := &directPeerIncoming{
		parent:     parent,
		clientCert: clientCert,
		closer:     make(chan struct{}),
		logger:     parent.logger.With("style", "incoming"),
	}
	go p.run(ctx)
	return p
}

func (p *directPeerIncoming) run(ctx context.Context) {
	boff := netc.MinBackoff
	for {
		conn, err := p.connect(ctx)
		if err != nil {
			p.logger.Debug("could not connect", "err", err)
			switch {
			case errors.Is(err, context.Canceled):
				return
			case errors.Is(err, errClosed):
				return
			}

			select {
			case <-ctx.Done():
				return
			case <-p.closer:
				return
			case <-time.After(boff):
				boff = netc.NextBackoff(boff)
			}
			continue
		}
		boff = netc.MinBackoff

		if err := p.keepalive(ctx, conn); err != nil {
			p.logger.Debug("keepalive failed", "err", err)
			switch {
			case errors.Is(err, context.Canceled):
				return
			case errors.Is(err, errClosed):
				return
			}
		}
	}
}

func (p *directPeerIncoming) connect(ctx context.Context) (quic.Connection, error) {
	ch, cancel := p.parent.local.direct.expect(p.parent.local.serverCert, p.clientCert)
	select {
	case <-p.closer:
		cancel()
		return nil, errClosed
	case <-ctx.Done():
		cancel()
		return nil, ctx.Err()
	case conn := <-ch: // TODO panic on closing channel?
		stream, err := conn.AcceptStream(ctx)
		if err != nil {
			return nil, err
		}
		defer stream.Close()

		if _, err := pbc.ReadRequest(stream); err != nil {
			return nil, err
		} else if err := pb.Write(stream, &pbc.Response{}); err != nil {
			return nil, err
		}

		return conn, nil
	}
}

func (p *directPeerIncoming) keepalive(ctx context.Context, conn quic.Connection) error {
	defer conn.CloseWithError(quic.ApplicationErrorCode(pb.Error_DirectKeepaliveClosed), "keepalive closed")

	p.parent.local.addActiveConn(p.parent.remoteID, peerIncoming, "", conn)
	defer p.parent.local.removeActiveConn(p.parent.remoteID, peerIncoming, "")

	quicc.RTTLogStats(conn, p.logger)
	for {
		select {
		case <-p.closer:
			return errClosed
		case <-ctx.Done():
			return context.Cause(ctx)
		case <-conn.Context().Done():
			return context.Cause(conn.Context())
		case <-time.After(30 * time.Second):
			quicc.RTTLogStats(conn, p.logger)
		}
	}
}

type directPeerOutgoing struct {
	parent     *directPeer
	serverConf *serverTLSConfig
	addrs      map[netip.AddrPort]struct{}
	closer     chan struct{}
	logger     *slog.Logger
}

func newDirectPeerOutgoing(ctx context.Context, parent *directPeer, serverConfg *serverTLSConfig, addrs map[netip.AddrPort]struct{}) *directPeerOutgoing {
	p := &directPeerOutgoing{
		parent:     parent,
		serverConf: serverConfg,
		addrs:      addrs,
		closer:     make(chan struct{}),
		logger:     parent.logger.With("style", "outgoing"),
	}
	go p.run(ctx)
	return p
}

func (p *directPeerOutgoing) run(ctx context.Context) {
	boff := netc.MinBackoff
	for {
		conn, err := p.connect(ctx)
		if err != nil {
			p.logger.Debug("could not connect", "err", err)
			if errors.Is(err, context.Canceled) {
				return
			}

			select {
			case <-ctx.Done():
				return
			case <-p.closer:
				return
			case <-time.After(boff):
				boff = netc.NextBackoff(boff)
			}
			continue
		}
		boff = netc.MinBackoff

		if err := p.keepalive(ctx, conn); err != nil {
			p.logger.Debug("keepalive failed", "err", err)
			switch {
			case errors.Is(err, context.Canceled):
				return
			case errors.Is(err, errClosed):
				return
			}
		}
	}
}

func (p *directPeerOutgoing) connect(ctx context.Context) (quic.Connection, error) {
	var errs []error
	for paddr := range p.addrs {
		addr := net.UDPAddrFromAddrPort(paddr)

		p.logger.Debug("dialing direct", "addr", addr, "server", p.serverConf.name, "cert", p.serverConf.key)
		conn, err := p.parent.local.direct.transport.Dial(quicc.RTTContext(ctx), addr, &tls.Config{
			Certificates: []tls.Certificate{p.parent.local.clientCert},
			RootCAs:      p.serverConf.cas,
			ServerName:   p.serverConf.name,
			NextProtos:   model.ClientToClientNextProtos,
		}, quicc.StdConfig)
		switch {
		case errors.Is(err, context.Canceled):
			return nil, err
		case err != nil:
			errs = append(errs, err)
			continue
		}

		switch err := p.check(ctx, conn); {
		case errors.Is(err, context.Canceled):
			return nil, err
		case err != nil:
			conn.CloseWithError(quic.ApplicationErrorCode(pb.Error_ConnectionCheckFailed), "connection check failed")
			errs = append(errs, err)
			continue
		}

		return conn, nil
	}
	return nil, errors.Join(errs...)
}

func (p *directPeerOutgoing) check(ctx context.Context, conn quic.Connection) error {
	stream, err := conn.OpenStreamSync(ctx)
	if err != nil {
		return err
	}
	defer stream.Close()

	if err := pb.Write(stream, &pbc.Request{}); err != nil {
		return err
	}
	if _, err := pbc.ReadResponse(stream); err != nil {
		return err
	}

	return nil
}

func (p *directPeerOutgoing) keepalive(ctx context.Context, conn quic.Connection) error {
	defer conn.CloseWithError(quic.ApplicationErrorCode(pb.Error_DirectKeepaliveClosed), "keepalive closed")

	p.parent.local.addActiveConn(p.parent.remoteID, peerOutgoing, "", conn)
	defer p.parent.local.removeActiveConn(p.parent.remoteID, peerOutgoing, "")

	quicc.RTTLogStats(conn, p.logger)
	for {
		select {
		case <-p.closer:
			return errClosed
		case <-ctx.Done():
			return context.Cause(ctx)
		case <-conn.Context().Done():
			return context.Cause(conn.Context())
		case <-time.After(30 * time.Second):
			quicc.RTTLogStats(conn, p.logger)
		}
	}
}

type directPeerRelays struct {
	parent   *directPeer
<<<<<<< HEAD
	remotes  *notify.V[map[model.RelayID]struct{}]
	closerCh chan struct{}
}

func newDirectPeerRelays(ctx context.Context, parent *directPeer, remotes map[model.RelayID]struct{}) *directPeerRelays {
	if len(remotes) == 0 {
=======
	remotes  *notify.V[remoteRelays]
	closerCh chan struct{}
}

type remoteRelays struct { // TODO remove 0.10.0
	ids map[relayID]struct{}        // new remotes send relay ids
	hps map[model.HostPort]struct{} // old relays send hostports
}

func (r remoteRelays) isEmpty() bool { return len(r.ids) == 0 && len(r.hps) == 0 }

func newDirectPeerRelays(ctx context.Context, parent *directPeer, remotes remoteRelays) *directPeerRelays {
	if remotes.isEmpty() {
>>>>>>> 6dcd136e
		return nil
	}
	p := &directPeerRelays{
		parent:   parent,
		remotes:  notify.New(remotes),
		closerCh: make(chan struct{}),
	}
	go p.run(ctx)
	return p
}

func (p *directPeerRelays) run(ctx context.Context) {
	var (
<<<<<<< HEAD
		relays map[model.RelayID]relayConn
		remote map[model.RelayID]struct{}
	)

	active := map[model.RelayID]struct{}{}
=======
		locals  map[relayID]relayConn
		remotes remoteRelays
	)

	active := map[relayID]model.HostPort{}
>>>>>>> 6dcd136e
	defer func() {
		for id := range active {
			p.parent.local.removeActiveConn(p.parent.remoteID, peerRelay, string(id))
		}
	}()

	update := func() {
<<<<<<< HEAD
		for id := range active {
			_, relayed := relays[id]
			_, remoted := remote[id]
			if !(relayed && remoted) {
				p.parent.local.removeActiveConn(p.parent.remoteID, peerRelay, string(id))
				delete(active, id)
			}
		}

		for id := range remote {
			if conn, ok := relays[id]; ok {
				if _, ok := active[id]; !ok {
					p.parent.local.addActiveConn(p.parent.remoteID, peerRelay, string(id), conn.conn)
					active[id] = struct{}{}
=======
		for id, hp := range active {
			_, relayed := locals[id]
			_, remoteByID := remotes.ids[id]
			_, remoteByHP := remotes.hps[hp]
			if !(relayed && (remoteByID || remoteByHP)) {
				p.parent.local.removeActiveConn(p.parent.remoteID, peerRelay, string(id))
				delete(active, id)
			}
		}

		for id := range remotes.ids {
			if conn, ok := locals[id]; ok {
				if _, ok := active[id]; !ok {
					p.parent.local.addActiveConn(p.parent.remoteID, peerRelay, string(id), conn.conn)
					active[id] = conn.hp
				}
			}
		}

		for hp := range remotes.hps {
			for id, conn := range locals {
				if conn.hp == hp {
					if _, ok := active[id]; !ok {
						p.parent.local.addActiveConn(p.parent.remoteID, peerRelay, string(id), conn.conn)
						active[id] = conn.hp
					}
>>>>>>> 6dcd136e
				}
			}
		}
	}

	ctx, cancel := context.WithCancel(ctx)
	defer cancel()

	relaysCh := p.parent.local.relayConns.Notify(ctx)
	remoteCh := p.remotes.Notify(ctx)
	for {
		select {
		case <-ctx.Done():
			return
		case <-p.closerCh:
			return
		case locals = <-relaysCh:
			update()
		case remotes = <-remoteCh:
			update()
		}
	}
}<|MERGE_RESOLUTION|>--- conflicted
+++ resolved
@@ -122,17 +122,6 @@
 			}
 		}
 
-<<<<<<< HEAD
-		relays := map[model.RelayID]struct{}{}
-		for _, relay := range remote.RelayIds {
-			relays[model.RelayID(relay)] = struct{}{}
-		}
-		if len(remote.RelayIds) == 0 {
-			// compat: if remote peer didn't send any relayIds, try useing the relays with the hostport as id
-			for _, relay := range remote.Relays {
-				relays[model.RelayID(relay.String())] = struct{}{}
-			}
-=======
 		var remotes remoteRelays
 		for _, id := range remote.RelayIds {
 			if remotes.ids == nil {
@@ -145,7 +134,6 @@
 				remotes.hps = map[model.HostPort]struct{}{}
 			}
 			remotes.hps[model.HostPortFromPB(hp)] = struct{}{}
->>>>>>> 6dcd136e
 		}
 
 		switch {
@@ -394,14 +382,6 @@
 
 type directPeerRelays struct {
 	parent   *directPeer
-<<<<<<< HEAD
-	remotes  *notify.V[map[model.RelayID]struct{}]
-	closerCh chan struct{}
-}
-
-func newDirectPeerRelays(ctx context.Context, parent *directPeer, remotes map[model.RelayID]struct{}) *directPeerRelays {
-	if len(remotes) == 0 {
-=======
 	remotes  *notify.V[remoteRelays]
 	closerCh chan struct{}
 }
@@ -415,7 +395,6 @@
 
 func newDirectPeerRelays(ctx context.Context, parent *directPeer, remotes remoteRelays) *directPeerRelays {
 	if remotes.isEmpty() {
->>>>>>> 6dcd136e
 		return nil
 	}
 	p := &directPeerRelays{
@@ -429,19 +408,11 @@
 
 func (p *directPeerRelays) run(ctx context.Context) {
 	var (
-<<<<<<< HEAD
-		relays map[model.RelayID]relayConn
-		remote map[model.RelayID]struct{}
-	)
-
-	active := map[model.RelayID]struct{}{}
-=======
 		locals  map[relayID]relayConn
 		remotes remoteRelays
 	)
 
 	active := map[relayID]model.HostPort{}
->>>>>>> 6dcd136e
 	defer func() {
 		for id := range active {
 			p.parent.local.removeActiveConn(p.parent.remoteID, peerRelay, string(id))
@@ -449,22 +420,6 @@
 	}()
 
 	update := func() {
-<<<<<<< HEAD
-		for id := range active {
-			_, relayed := relays[id]
-			_, remoted := remote[id]
-			if !(relayed && remoted) {
-				p.parent.local.removeActiveConn(p.parent.remoteID, peerRelay, string(id))
-				delete(active, id)
-			}
-		}
-
-		for id := range remote {
-			if conn, ok := relays[id]; ok {
-				if _, ok := active[id]; !ok {
-					p.parent.local.addActiveConn(p.parent.remoteID, peerRelay, string(id), conn.conn)
-					active[id] = struct{}{}
-=======
 		for id, hp := range active {
 			_, relayed := locals[id]
 			_, remoteByID := remotes.ids[id]
@@ -491,7 +446,6 @@
 						p.parent.local.addActiveConn(p.parent.remoteID, peerRelay, string(id), conn.conn)
 						active[id] = conn.hp
 					}
->>>>>>> 6dcd136e
 				}
 			}
 		}
