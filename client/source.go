--- conflicted
+++ resolved
@@ -112,11 +112,7 @@
 
 func NewSource(cfg SourceConfig, direct *DirectServer, logger *slog.Logger) (*Source, error) {
 	logger = logger.With("source", cfg.Endpoint)
-<<<<<<< HEAD
-	p, err := newPeer(direct, root, logger, cfg.PrivateKey)
-=======
-	p, err := newPeer(direct, logger)
->>>>>>> cdc79ed3
+	p, err := newPeer(direct, logger, cfg.PrivateKey)
 	if err != nil {
 		return nil, err
 	}
